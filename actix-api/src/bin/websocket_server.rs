/*
 * Copyright 2025 Security Union LLC
 *
 * Licensed under either of
 *
 * * Apache License, Version 2.0
 *   (http://www.apache.org/licenses/LICENSE-2.0)
 * * MIT license
 *   (http://opensource.org/licenses/MIT)
 *
 * at your option.
 *
 * Unless you explicitly state otherwise, any contribution intentionally
 * submitted for inclusion in the work by you, as defined in the Apache-2.0
 * license, shall be dual licensed as above, without any additional terms or
 * conditions.
 */

use actix::{prelude::Stream, Actor, StreamHandler};
use actix_cors::Cors;
use actix_http::{
    error::PayloadError,
    ws::{Codec, Message, ProtocolError},
};
use actix_web::{
    cookie::{
        time::{Duration, OffsetDateTime},
        Cookie, SameSite,
    },
    error, get,
    web::{self, Bytes},
    App, Error, HttpRequest, HttpResponse, HttpServer,
};
use actix_web_actors::ws::{handshake, WebsocketContext};
use reqwest::header::LOCATION;
use sec_api::{
    actors::{chat_server::ChatServer, chat_session::WsChatSession},
    auth::{
        fetch_oauth_request, generate_and_store_oauth_request, request_token, upsert_user,
        AuthRequest,
    },
    constants::VALID_ID_PATTERN,
    db::{get_pool, PostgresPool},
<<<<<<< HEAD
    meeting::MeetingManager,
=======
    db_pool,
>>>>>>> 087cebf5
    models::{AppConfig, AppState},
    server_diagnostics::ServerDiagnostics,
    session_manager::SessionManager,
};
use tracing::{debug, error, info};
use videocall_types::truthy;

const SCOPE: &str = "email profile";

/**
 * Query parameters for the login endpoint
 */
#[derive(Debug, serde::Deserialize)]
struct LoginQuery {
    #[serde(rename = "returnTo")]
    return_to: Option<String>,
}

/**
 * Function used by the Web Application to initiate OAuth.
 *
 * The server responds with the OAuth login URL.
 *
 * The server implements PKCE (Proof Key for Code Exchange) to protect itself and the users.
 */
#[get("/login")]
async fn login(
    pool: web::Data<PostgresPool>,
    cfg: web::Data<AppConfig>,
    query: web::Query<LoginQuery>,
) -> Result<HttpResponse, Error> {
    // TODO: verify if user exists in the db by looking at the session cookie, (if the client provides one.)
    info!("Login endpoint called with query: {:?}", query);
    let pool2 = pool.clone();
    let return_to = query.return_to.clone();
    info!("return_to value: {:?}", return_to);

    // 2. Generate and Store OAuth Request.
    let (csrf_token, pkce_challenge) = {
        let pool = pool2.clone();
        web::block(move || generate_and_store_oauth_request(pool, return_to)).await?
    }
    .map_err(|e| {
        error!("{:?}", e);
        error::ErrorInternalServerError(e)
    })?;

    // 3. Craft OAuth Login URL
    let oauth_login_url = format!("{oauth_url}?client_id={client_id}&redirect_uri={redirect_url}&response_type=code&scope={scope}&prompt=select_account&pkce_challenge={pkce_challenge}&state={state}&access_type=offline",
                                    oauth_url=cfg.oauth_auth_url,
                                    redirect_url=cfg.oauth_redirect_url,
                                    client_id=cfg.oauth_client_id,
                                    scope=SCOPE,
                                    pkce_challenge=pkce_challenge.as_str(),
                                    state=&csrf_token.secret()
    );

    // 4. Redirect the browser to the OAuth Login URL.
    let mut response = HttpResponse::Found();
    response.append_header((LOCATION, oauth_login_url));
    Ok(response.finish())
}

/**
 * Handle OAuth callback from Web App.
 *
 * This service is responsible for using the provided authentication code to fetch
 * the OAuth access_token and refresh token.
 *
 * It upserts the user using their email and stores the access_token & refresh_code.
 */
#[get("/login/callback")]
async fn handle_google_oauth_callback(
    pool: web::Data<PostgresPool>,
    info: web::Query<AuthRequest>,
    cfg: web::Data<AppConfig>,
) -> Result<HttpResponse, Error> {
    let state = info.state.clone();

    // 1. Fetch OAuth request, if this fails, probably a hacker is trying to p*wn us.
    let oauth_request = {
        let pool = pool.clone();
        web::block(move || fetch_oauth_request(pool, state)).await?
    }
    .map_err(|e| {
        error!("{:?}", e);
        error::ErrorBadRequest("couldn't find a request, are you a hacker?")
    })?;

    // 2. Request token from OAuth provider.
    let (oauth_response, claims) = request_token(
        &cfg.oauth_redirect_url,
        &cfg.oauth_client_id,
        &cfg.oauth_secret,
        &oauth_request.pkce_verifier,
        &cfg.oauth_token_url,
        &info.code,
    )
    .await
    .map_err(|err| {
        error!("{:?}", err);
        error::ErrorBadRequest("couldn't find a request, are you a hacker?")
    })?;

    // 3. Store tokens and create user.
    {
        let claims = claims.clone();
        web::block(move || upsert_user(pool, &claims, &oauth_response)).await?
    }
    .map_err(|err| {
        error!("{:?}", err);
        error::ErrorInternalServerError(err)
    })?;

    // 4. Create session cookie with email.
    let cookie_domain = std::env::var("COOKIE_DOMAIN").ok();

    let mut cookie_builder = Cookie::build("email", claims.email.clone())
        .path("/")
        .same_site(SameSite::Lax)
        .expires(OffsetDateTime::now_utc().checked_add(Duration::hours(87600)));

    if let Some(domain) = cookie_domain.as_ref() {
        cookie_builder = cookie_builder.domain(domain.clone());
    }
    let cookie = cookie_builder.finish();

    // Also store the name in a separate cookie
    let mut name_cookie_builder = Cookie::build("name", claims.name.clone())
        .path("/")
        .same_site(SameSite::Lax)
        .expires(OffsetDateTime::now_utc().checked_add(Duration::hours(87600)));

    if let Some(domain) = cookie_domain.as_ref() {
        name_cookie_builder = name_cookie_builder.domain(domain.clone());
    }
    let name_cookie = name_cookie_builder.finish();

    // 5. Send cookies and redirect browser to return_to URL or fallback to after_login_url
    let redirect_url = oauth_request
        .return_to
        .unwrap_or_else(|| cfg.after_login_url.clone());
    info!(
        "OAuth login successful for user: {} ({}), redirecting to: {}",
        claims.name, claims.email, redirect_url
    );
    let mut response = HttpResponse::Found();
    response.append_header((LOCATION, redirect_url));
    response.cookie(cookie);
    response.cookie(name_cookie);
    Ok(response.finish())
}

/**
 * Check if the user has an active session
 * Returns 200 if session is valid, 401 if not
 */
#[get("/session")]
async fn check_session(req: HttpRequest) -> Result<HttpResponse, Error> {
    debug!("Session check request from: {:?}", req.connection_info());
    debug!("All cookies: {:?}", req.cookies());

    if let Some(cookie) = req.cookie("email") {
        if !cookie.value().is_empty() {
            info!("Session valid for: {}", cookie.value());
            return Ok(HttpResponse::Ok().finish());
        }
    }
    info!("No valid session found, returning 401");
    Ok(HttpResponse::Unauthorized().finish())
}

/**
 * Get the current user's profile
 * Returns email and name from session cookies
 */
#[get("/profile")]
async fn get_profile(req: HttpRequest) -> Result<HttpResponse, Error> {
    let email = req
        .cookie("email")
        .map(|c| c.value().to_string())
        .ok_or_else(|| error::ErrorUnauthorized("No session"))?;

    let name = req
        .cookie("name")
        .map(|c| c.value().to_string())
        .unwrap_or_else(|| email.clone());

    Ok(HttpResponse::Ok().json(serde_json::json!({
        "email": email,
        "name": name
    })))
}

/**
 * Logout endpoint - clears session cookies
 */
#[get("/logout")]
async fn logout() -> Result<HttpResponse, Error> {
    info!("User logging out");

    let cookie_domain = std::env::var("COOKIE_DOMAIN").ok();

    // Create expired cookies to clear them
    let mut email_cookie_builder = Cookie::build("email", "")
        .path("/")
        .expires(OffsetDateTime::now_utc());

    if let Some(domain) = cookie_domain.as_ref() {
        email_cookie_builder = email_cookie_builder.domain(domain.clone());
    }
    let email_cookie = email_cookie_builder.finish();

    let mut name_cookie_builder = Cookie::build("name", "")
        .path("/")
        .expires(OffsetDateTime::now_utc());

    if let Some(domain) = cookie_domain.as_ref() {
        name_cookie_builder = name_cookie_builder.domain(domain.clone());
    }
    let name_cookie = name_cookie_builder.finish();

    let mut response = HttpResponse::Ok();
    response.cookie(email_cookie);
    response.cookie(name_cookie);
    Ok(response.finish())
}

fn start_with_codec<A, S>(
    actor: A,
    req: &HttpRequest,
    stream: S,
    codec: Codec,
) -> Result<HttpResponse, Error>
where
    A: Actor<Context = WebsocketContext<A>> + StreamHandler<Result<Message, ProtocolError>>,
    S: Stream<Item = Result<Bytes, PayloadError>> + 'static,
{
    let mut res = handshake(req)?;
    Ok(res.streaming(WebsocketContext::with_codec(actor, stream, codec)))
}

#[get("/lobby/{email}/{room}")]
pub async fn ws_connect(
    session: web::Path<(String, String)>,
    req: HttpRequest,
    stream: web::Payload,
    state: web::Data<AppState>,
) -> Result<HttpResponse, Error> {
    let (email, room) = session.into_inner();

    // Validate email and room using the same pattern as WebTransport
    let email_clean = email.replace(' ', "_");
    let room_clean = room.replace(' ', "_");
    let re = regex::Regex::new(VALID_ID_PATTERN).unwrap();
    if !re.is_match(&email_clean) || !re.is_match(&room_clean) {
        error!(
            "Invalid email or room format: email={}, room={}",
            email, room
        );
        return Ok(HttpResponse::BadRequest().body("Invalid email or room format"));
    }

    debug!(
        "socket connected for email={}, room={}",
        email_clean, room_clean
    );
    let chat = state.chat.clone();
    let nats_client = state.nats_client.clone();
    let tracker_sender = state.tracker_sender.clone();
<<<<<<< HEAD
    let meeting_manager = state.meeting_manager.clone();
=======
    let session_manager = state.session_manager.clone();
>>>>>>> 087cebf5
    let actor = WsChatSession::new(
        chat,
        room_clean,
        email_clean,
        nats_client,
        tracker_sender,
<<<<<<< HEAD
        meeting_manager,
=======
        session_manager,
>>>>>>> 087cebf5
    );
    let codec = Codec::new().max_size(1_000_000);
    start_with_codec(actor, &req, stream, codec)
}

#[actix_web::main]
async fn main() -> std::io::Result<()> {
    tracing_subscriber::fmt()
        .with_env_filter(tracing_subscriber::EnvFilter::from_default_env())
        .with_span_events(tracing_subscriber::fmt::format::FmtSpan::FULL)
        .with_writer(std::io::stderr)
        .init();
    info!("start");

    let nats_url = std::env::var("NATS_URL").expect("NATS_URL env var must be defined");
    let nats_client = async_nats::ConnectOptions::new()
        .require_tls(false)
        .ping_interval(std::time::Duration::from_secs(10))
        .connect(&nats_url)
        .await
        .expect("Failed to connect to NATS");

<<<<<<< HEAD
    let chat = ChatServer::new(nats_client.clone()).await.start();
=======
    // Create sqlx pool for session management
    let sqlx_pool = db_pool::create_pool()
        .await
        .expect("Failed to create database pool");

    let chat = ChatServer::new(nats_client.clone(), sqlx_pool.clone())
        .await
        .start();

    // Create SessionManager with the pool
    let session_manager = SessionManager::new(sqlx_pool.clone());
>>>>>>> 087cebf5

    // Create connection tracker with message channel
    let (connection_tracker, tracker_sender, tracker_receiver) =
        ServerDiagnostics::new_with_channel(nats_client.clone());

    // Start the connection tracker message processing task
    let connection_tracker = std::sync::Arc::new(connection_tracker);
    let tracker_task = connection_tracker.clone();
    tokio::spawn(async move {
        tracker_task.run_message_loop(tracker_receiver).await;
    });
    let oauth_client_id: String =
        std::env::var("OAUTH_CLIENT_ID").unwrap_or_else(|_| String::from(""));
    let oauth_auth_url: String =
        std::env::var("OAUTH_AUTH_URL").unwrap_or_else(|_| String::from(""));
    let oauth_token_url: String =
        std::env::var("OAUTH_TOKEN_URL").unwrap_or_else(|_| String::from(""));
    let oauth_secret: String =
        std::env::var("OAUTH_CLIENT_SECRET").unwrap_or_else(|_| String::from(""));
    let oauth_redirect_url: String =
        std::env::var("OAUTH_REDIRECT_URL").unwrap_or_else(|_| String::from(""));
    let after_login_url: String =
        std::env::var("UI_ENDPOINT").unwrap_or_else(|_| String::from("/"));
    let db_enabled: bool = truthy(Some(
        &std::env::var("DATABASE_ENABLED").unwrap_or_else(|_| String::from("false")),
    ));

    HttpServer::new(move || {
        let cors = Cors::permissive();

        if oauth_client_id.is_empty() {
            App::new()
                .wrap(cors)
                .app_data(web::Data::new(AppState {
                    chat: chat.clone(),
                    nats_client: nats_client.clone(),
                    tracker_sender: tracker_sender.clone(),
<<<<<<< HEAD
                    meeting_manager: MeetingManager::new(),
=======
                    session_manager: session_manager.clone(),
>>>>>>> 087cebf5
                }))
                .service(check_session)
                .service(get_profile)
                .service(logout)
                .service(ws_connect)
        } else if db_enabled {
            // OAuth requires database (r2d2 pool for legacy OAuth code)
            let pool = get_pool();
            App::new()
                .app_data(web::Data::new(pool))
                .app_data(web::Data::new(AppState {
                    chat: chat.clone(),
                    nats_client: nats_client.clone(),
                    tracker_sender: tracker_sender.clone(),
<<<<<<< HEAD
                    meeting_manager: MeetingManager::new(),
=======
                    session_manager: session_manager.clone(),
>>>>>>> 087cebf5
                }))
                .app_data(web::Data::new(AppConfig {
                    oauth_client_id: oauth_client_id.clone(),
                    oauth_auth_url: oauth_auth_url.clone(),
                    oauth_token_url: oauth_token_url.clone(),
                    oauth_secret: oauth_secret.clone(),
                    oauth_redirect_url: oauth_redirect_url.clone(),
                    after_login_url: after_login_url.clone(),
                }))
                .wrap(cors)
                .service(handle_google_oauth_callback)
                .service(login)
                .service(check_session)
                .service(get_profile)
                .service(logout)
                .service(ws_connect)
        } else {
            // OAuth configured but database disabled - skip OAuth routes
            error!("OAuth is configured but DATABASE_ENABLED=false. OAuth requires database. Skipping OAuth routes.");
            App::new()
                .wrap(cors)
                .app_data(web::Data::new(AppState {
                    chat: chat.clone(),
                    nats_client: nats_client.clone(),
                    tracker_sender: tracker_sender.clone(),
<<<<<<< HEAD
                    meeting_manager: MeetingManager::new(),
=======
                    session_manager: session_manager.clone(),
>>>>>>> 087cebf5
                }))
                .service(check_session)
                .service(get_profile)
                .service(logout)
                .service(ws_connect)
        }
    })
    .bind((
        "0.0.0.0",
        std::env::var("ACTIX_PORT")
            .unwrap_or_else(|_| String::from("8080"))
            .parse::<u16>()
            .unwrap(),
    ))?
    .run()
    .await
}<|MERGE_RESOLUTION|>--- conflicted
+++ resolved
@@ -41,11 +41,7 @@
     },
     constants::VALID_ID_PATTERN,
     db::{get_pool, PostgresPool},
-<<<<<<< HEAD
-    meeting::MeetingManager,
-=======
     db_pool,
->>>>>>> 087cebf5
     models::{AppConfig, AppState},
     server_diagnostics::ServerDiagnostics,
     session_manager::SessionManager,
@@ -316,22 +312,14 @@
     let chat = state.chat.clone();
     let nats_client = state.nats_client.clone();
     let tracker_sender = state.tracker_sender.clone();
-<<<<<<< HEAD
-    let meeting_manager = state.meeting_manager.clone();
-=======
     let session_manager = state.session_manager.clone();
->>>>>>> 087cebf5
     let actor = WsChatSession::new(
         chat,
         room_clean,
         email_clean,
         nats_client,
         tracker_sender,
-<<<<<<< HEAD
-        meeting_manager,
-=======
         session_manager,
->>>>>>> 087cebf5
     );
     let codec = Codec::new().max_size(1_000_000);
     start_with_codec(actor, &req, stream, codec)
@@ -354,9 +342,6 @@
         .await
         .expect("Failed to connect to NATS");
 
-<<<<<<< HEAD
-    let chat = ChatServer::new(nats_client.clone()).await.start();
-=======
     // Create sqlx pool for session management
     let sqlx_pool = db_pool::create_pool()
         .await
@@ -368,7 +353,6 @@
 
     // Create SessionManager with the pool
     let session_manager = SessionManager::new(sqlx_pool.clone());
->>>>>>> 087cebf5
 
     // Create connection tracker with message channel
     let (connection_tracker, tracker_sender, tracker_receiver) =
@@ -406,11 +390,7 @@
                     chat: chat.clone(),
                     nats_client: nats_client.clone(),
                     tracker_sender: tracker_sender.clone(),
-<<<<<<< HEAD
-                    meeting_manager: MeetingManager::new(),
-=======
                     session_manager: session_manager.clone(),
->>>>>>> 087cebf5
                 }))
                 .service(check_session)
                 .service(get_profile)
@@ -425,11 +405,7 @@
                     chat: chat.clone(),
                     nats_client: nats_client.clone(),
                     tracker_sender: tracker_sender.clone(),
-<<<<<<< HEAD
-                    meeting_manager: MeetingManager::new(),
-=======
                     session_manager: session_manager.clone(),
->>>>>>> 087cebf5
                 }))
                 .app_data(web::Data::new(AppConfig {
                     oauth_client_id: oauth_client_id.clone(),
@@ -455,11 +431,7 @@
                     chat: chat.clone(),
                     nats_client: nats_client.clone(),
                     tracker_sender: tracker_sender.clone(),
-<<<<<<< HEAD
-                    meeting_manager: MeetingManager::new(),
-=======
                     session_manager: session_manager.clone(),
->>>>>>> 087cebf5
                 }))
                 .service(check_session)
                 .service(get_profile)
