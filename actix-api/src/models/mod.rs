--- conflicted
+++ resolved
@@ -17,11 +17,7 @@
  */
 
 pub mod meeting;
-<<<<<<< HEAD
-pub mod meeting_owner;
-=======
 pub mod session_participant;
->>>>>>> 087cebf5
 
 use actix::Addr;
 
@@ -34,11 +30,7 @@
     pub chat: Addr<ChatServer>,
     pub nats_client: async_nats::client::Client,
     pub tracker_sender: TrackerSender,
-<<<<<<< HEAD
-    pub meeting_manager: MeetingManager,
-=======
     pub session_manager: SessionManager,
->>>>>>> 087cebf5
 }
 
 pub struct AppConfig {
