[package]
name = "videocall-cli"
<<<<<<< HEAD
version = "1.0.25"
=======
version = "1.0.30"
>>>>>>> 19ca5ad8
edition = "2021"
license = "MIT OR Apache-2.0"
readme = "README.md"
homepage = "https://github.com/security-union/videocall-rs"
repository = "https://github.com/security-union/videocall-rs"
authors = [
    "Griffin Obeid <griffin@securityunion.dev>",
    "Dario Lencina <dario@securityunion.dev>",
]
keywords = ["quic", "webtransport", "zoom"]
categories = ["network-programming", "multimedia"]
description = "Effortlessly stream video from the CLI with our native client, designed for your desktop, robot, or Raspberry Pi."
include = ["src/**/*", "assets/**/*"]

# See more keys and their definitions at https://doc.rust-lang.org/cargo/reference/manifest.html

[package.metadata.deb]
maintainer = "Dario Lencina <dario@securityunion.dev>"
license-file = ["../LICENSE-MIT", "4"]
depends = "libvpx7 (>= 1.11.0), libvpx-dev (>= 1.11.0), libc6 (>= 2.34), libasound2-dev (>=1.2.8), libv4l-dev (>=1.22.1), libssl-dev(>=3.3.1)"

[dependencies]
anyhow = { workspace = true }
clap = { version = "4.0.32", features = ["derive"] }
protobuf = "3.3.0"
quinn = "0.10.2"
rustls = {version = "0.21.7", features = ["dangerous_configuration"]}
tokio = { version = "1.32.0", features = ["full"] }
tracing = "0.1.37"
tracing-subscriber = { version = "0.3.17", features = ["env-filter", "fmt", "ansi", "time", "local-time"] }
url = "2.4.1"
webpki-roots = "0.25.2"
thiserror = "1.0.51"
cpal = "0.15.2"
opus = "0.3.0"
image = "0.25.5"
env-libvpx-sys = { version = "5.1.3", features=["generate"] }
videocall-nokhwa = { path = "nokhwa", version = "0.10.9", features = ["input-native", "output-threaded"] }


[dependencies.videocall-types]
path = "../videocall-types"
version = "2.0.0"
<|MERGE_RESOLUTION|>--- conflicted
+++ resolved
@@ -1,10 +1,6 @@
 [package]
 name = "videocall-cli"
-<<<<<<< HEAD
-version = "1.0.25"
-=======
 version = "1.0.30"
->>>>>>> 19ca5ad8
 edition = "2021"
 license = "MIT OR Apache-2.0"
 readme = "README.md"
