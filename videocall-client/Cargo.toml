[package]
name = "videocall-client"
version = "1.1.9"
edition = "2021"
license = "MIT OR Apache-2.0"
description = "A client for the videocall project"
homepage = "https://github.com/security-union/videocall-rs"
repository = "https://github.com/security-union/videocall-rs"
authors = [
    "Dario Lencina <dario@securityunion.dev>",
]
keywords = ["quic", "webtransport", "zoom", "webrtc"]
categories = ["network-programming", "multimedia"]


# See more keys and their definitions at https://doc.rust-lang.org/cargo/reference/manifest.html

[dependencies]
aes = "0.8.3"
anyhow = { workspace = true }
cbc = { version = "0.1.2", features = ["alloc"] }
futures = "0.3"
gloo = "0.8.0"
gloo-timers = { version = "0.3.0", features = ["futures"] }
gloo-utils = { version = "0.1", features = ["serde"] }
js-sys = "0.3"
log = "0.4.19"
protobuf = "3.3.0"
rand = { version = "0.8.5", features = ["std_rng", "small_rng"] }
rsa = "0.9.2"
videocall-types = { path= "../videocall-types", version = "1.0.3" }
wasm-bindgen = { workspace = true }
wasm-bindgen-futures = { workspace = true }
web-time = "1.1.0"
serde = { version = "1", features = ["derive"] }
yew = { version = "0.21" }
yew-websocket = "1.21.0"
yew-webtransport = "0.21.1"
prost = "0.11"
videocall-codecs = { path = "../videocall-codecs", features = ["wasm"], version = "0.1.2" }
<<<<<<< HEAD
neteq = { path = "../neteq", features = ["web"], version = "0.1.1", optional = true,  default-features = false }
=======
neteq = { path = "../neteq", features = ["web"], version = "0.1.2", optional = true }
>>>>>>> 33a9a815
serde-wasm-bindgen = "0.6.5"
serde_bytes = "0.11"
videocall-diagnostics = { path = "../videocall-diagnostics" }
serde_json = { version = "1.0" }

[features]
neteq_ff = ["neteq"]
default = []

[dependencies.web-sys]
version = "0.3"
features = [
    "AudioTrack",
    "AudioData",
    "AudioParam",
    "AudioEncoder",
    "AudioEncoderInit",
    "AudioEncoderConfig",
    "AudioDecoder",
    "AudioDecoderInit",
    "AudioDecoderConfig",
    "AudioContext",
    "AudioBuffer",
    "AudioBufferSourceNode",
    "AudioWorklet",
    "AudioWorkletNode",
    "AudioWorkletNodeOptions",
    "BaseAudioContext",
    "GainOptions",
    "GainNode",
    "console",
    "CodecState",
    "CanvasRenderingContext2d",
    "EncodedAudioChunk",
    "EncodedAudioChunkInit",
    "EncodedAudioChunkType",
    "EncodedVideoChunk",
    "EncodedVideoChunkInit",
    "EncodedVideoChunkType",
    "MediaStreamAudioDestinationNode",
    "MessagePort",
    "OffscreenCanvas",
    "AudioDestinationNode",
    "AudioContextOptions",
    "AudioDataCopyToOptions",
    "HtmlCanvasElement",
    "HtmlImageElement",
    "Navigator",
    "MediaDevices",
    "MediaStream",
    "MediaStreamTrack",
    "MediaTrackSettings",
    "MediaStreamTrackProcessor",
    "MediaStreamTrackProcessorInit",
    "MediaStreamTrackGenerator",
    "MediaStreamTrackGeneratorInit",
    "WritableStream",
    "WritableStreamDefaultWriter",
    "MediaStreamAudioSourceNode",
    "HtmlVideoElement",
    "MediaStreamConstraints",
    "ReadableStream",
    "ReadableStreamGetReaderOptions",
    "ReadableStreamDefaultReader",
    "VideoEncoder",
    "VideoEncoderInit",
    "VideoEncoderConfig",
    "VideoEncoderEncodeOptions",
    "VideoFrame",
    "VideoFrameInit",
    "VideoTrack",
    "VideoDecoder",
    "VideoDecoderConfig",
    "VideoDecoderInit",
    "LatencyMode",
    "HtmlAudioElement",
    "AudioDataInit",
    "AudioSampleFormat",
    "TransformStream",
    "MediaDeviceInfo",
    "MediaDeviceKind",
    "MediaTrackConstraints",
    "CanvasRenderingContext2d",
    "Performance",
    "AnalyserNode",
    "HtmlCanvasElement",
    "CssStyleDeclaration",
    "DedicatedWorkerGlobalScope",
    "MessageEvent",
    "MediaSource",
    "DomException",
]

[dependencies.pidgeon]
version = "0.2.2"
features = ["wasm"]

[dev-dependencies]
wasm-bindgen-test = "0.3.20"
<|MERGE_RESOLUTION|>--- conflicted
+++ resolved
@@ -38,11 +38,7 @@
 yew-webtransport = "0.21.1"
 prost = "0.11"
 videocall-codecs = { path = "../videocall-codecs", features = ["wasm"], version = "0.1.2" }
-<<<<<<< HEAD
 neteq = { path = "../neteq", features = ["web"], version = "0.1.1", optional = true,  default-features = false }
-=======
-neteq = { path = "../neteq", features = ["web"], version = "0.1.2", optional = true }
->>>>>>> 33a9a815
 serde-wasm-bindgen = "0.6.5"
 serde_bytes = "0.11"
 videocall-diagnostics = { path = "../videocall-diagnostics" }
