/*
 * Copyright 2025 Security Union LLC
 *
 * Licensed under either of
 *
 * * Apache License, Version 2.0
 *   (http://www.apache.org/licenses/LICENSE-2.0)
 * * MIT license
 *   (http://opensource.org/licenses/MIT)
 *
 * at your option.
 *
 * Unless you explicitly state otherwise, any contribution intentionally
 * submitted for inclusion in the work by you, as defined in the Apache-2.0
 * license, shall be dual licensed as above, without any additional terms or
 * conditions.
 */

use super::super::connection::{ConnectionController, ConnectionManagerOptions, ConnectionState};
use super::super::decode::{PeerDecodeManager, PeerStatus};
use crate::crypto::aes::Aes128State;
use crate::crypto::rsa::RsaWrapper;
use crate::decode::peer_decode_manager::PeerDecodeError;
use crate::diagnostics::{DiagnosticManager, SenderDiagnosticManager};
use anyhow::{anyhow, Result};
use futures::channel::mpsc::UnboundedSender;

use log::{debug, error, info};
use protobuf::Message;
use rsa::pkcs8::{DecodePublicKey, EncodePublicKey};
use rsa::RsaPublicKey;
use std::cell::RefCell;
use std::collections::HashMap;
use std::rc::{Rc, Weak};
use videocall_types::protos::aes_packet::AesPacket;
use videocall_types::protos::diagnostics_packet::DiagnosticsPacket;
use videocall_types::protos::media_packet::media_packet::MediaType;

use videocall_types::protos::packet_wrapper::packet_wrapper::PacketType;
use videocall_types::protos::packet_wrapper::PacketWrapper;
use videocall_types::protos::rsa_packet::RsaPacket;
use wasm_bindgen::JsValue;
use yew::prelude::Callback;

/// Options struct for constructing a client via [VideoCallClient::new(options)][VideoCallClient::new]
#[derive(Clone, Debug, PartialEq)]
pub struct VideoCallClientOptions {
    /// `true` to use end-to-end encription; `false` to send data unencrypted
    pub enable_e2ee: bool,

    /// `true` to use webtransport, `false` to use websocket
    pub enable_webtransport: bool,

    /// Callback will be called as `callback(peer_userid)` when a new peer is added
    pub on_peer_added: Callback<String>,

    /// Callback will be called as `callback(peer_userid, media_type)` immediately after the first frame of a given peer & media type is decoded
    pub on_peer_first_frame: Callback<(String, MediaType)>,

    /// Callback will be called as `callback(peer_userid)` and must return the DOM id of the
    /// `HtmlCanvasElement` into which the peer video should be rendered
    pub get_peer_video_canvas_id: Callback<String, String>,

    /// Callback will be called as `callback(peer_userid)` and must return the DOM id of the
    /// `HtmlCanvasElement` into which the peer screen image should be rendered
    pub get_peer_screen_canvas_id: Callback<String, String>,

    /// The current client's userid.  This userid will appear as this client's `peer_userid` in the
    /// remote peers' clients.
    pub userid: String,

    /// The urls to which WebSocket connections should be made (comma-separated)
    pub websocket_urls: Vec<String>,

    /// The urls to which WebTransport connections should be made (comma-separated)
    pub webtransport_urls: Vec<String>,

    /// Callback will be called as `callback(())` after a new connection is made
    pub on_connected: Callback<()>,

    /// Callback will be called as `callback(())` if a connection gets dropped
    pub on_connection_lost: Callback<JsValue>,

    /// Callback will be called as `callback(stats_string)` with diagnostics information
    pub on_diagnostics_update: Option<Callback<String>>,

    /// Callback will be called as `callback(stats_string)` with sender diagnostics information
    pub on_sender_stats_update: Option<Callback<String>>,

    /// `true` to enable diagnostics collection; `false` to disable
    pub enable_diagnostics: bool,

    /// How often to send diagnostics updates in milliseconds (default: 1000)
    pub diagnostics_update_interval_ms: Option<u64>,

    /// Callback for encoder settings
    pub on_encoder_settings_update: Option<Callback<String>>,

    /// RTT testing period in milliseconds (default: 3000ms)
    pub rtt_testing_period_ms: u64,

    /// Interval between RTT probes in milliseconds (default: 200ms)
    pub rtt_probe_interval_ms: Option<u64>,
}

#[derive(Debug)]
struct InnerOptions {
    enable_e2ee: bool,
    userid: String,
    on_peer_added: Callback<String>,
}

#[derive(Debug)]
struct Inner {
    options: InnerOptions,
    connection_controller: Option<ConnectionController>,
    connection_state: ConnectionState,
    aes: Rc<Aes128State>,
    rsa: Rc<RsaWrapper>,
    peer_decode_manager: PeerDecodeManager,
    _diagnostics: Option<Rc<DiagnosticManager>>,
    sender_diagnostics: Option<Rc<SenderDiagnosticManager>>,
}

/// The client struct for a video call connection.
///
/// To use it, first construct the struct using [new(options)][Self::new].  Then when/if desired,
/// create the connection using [connect()][Self::connect].  Once connected, decoding of media from
/// remote peers will start immediately.
///
#[derive(Clone, Debug)]
pub struct VideoCallClient {
    options: VideoCallClientOptions,
    inner: Rc<RefCell<Inner>>,
    aes: Rc<Aes128State>,
    _diagnostics: Option<Rc<DiagnosticManager>>,
}

impl PartialEq for VideoCallClient {
    fn eq(&self, other: &Self) -> bool {
        Rc::ptr_eq(&self.inner, &other.inner) && self.options == other.options
    }
}

impl VideoCallClient {
    /// Constructor for the client struct.
    ///
    /// See [VideoCallClientOptions] for description of the options.
    ///
    pub fn new(options: VideoCallClientOptions) -> Self {
        let aes = Rc::new(Aes128State::new(options.enable_e2ee));

        // Create diagnostics manager if enabled
        let diagnostics = if options.enable_diagnostics {
            let diagnostics = Rc::new(DiagnosticManager::new(options.userid.clone()));

            // Set up diagnostics callback if provided
            if let Some(callback) = &options.on_diagnostics_update {
                diagnostics.set_stats_callback(callback.clone());
            }

            // Set update interval if provided
            if let Some(interval) = options.diagnostics_update_interval_ms {
                let mut diag = DiagnosticManager::new(options.userid.clone());
                diag.set_reporting_interval(interval);
                let diagnostics = Rc::new(diag);

                // Set up diagnostics callback if provided
                if let Some(callback) = &options.on_diagnostics_update {
                    diagnostics.set_stats_callback(callback.clone());
                }

                Some(diagnostics)
            } else {
                Some(diagnostics)
            }
        } else {
            None
        };

        // Create sender diagnostics manager if diagnostics are enabled
        let sender_diagnostics = if options.enable_diagnostics {
            let sender_diagnostics = Rc::new(SenderDiagnosticManager::new(options.userid.clone()));

            // Set up sender diagnostics callback if provided
            if let Some(callback) = &options.on_sender_stats_update {
                sender_diagnostics.set_stats_callback(callback.clone());
            }

            // Set update interval if provided
            if let Some(interval) = options.diagnostics_update_interval_ms {
                sender_diagnostics.set_reporting_interval(interval);
            }

            Some(sender_diagnostics)
        } else {
            None
        };

        let client = Self {
            options: options.clone(),
            inner: Rc::new(RefCell::new(Inner {
                options: InnerOptions {
                    enable_e2ee: options.enable_e2ee,
                    userid: options.userid.clone(),
                    on_peer_added: options.on_peer_added.clone(),
                },
                connection_controller: None,
                connection_state: ConnectionState::Failed {
                    error: "Not connected".to_string(),
                    last_known_server: None,
                },
                aes: aes.clone(),
                rsa: Rc::new(RsaWrapper::new(options.enable_e2ee)),
                peer_decode_manager: Self::create_peer_decoder_manager(
                    &options,
                    diagnostics.clone(),
                ),
                _diagnostics: diagnostics.clone(),
                sender_diagnostics: sender_diagnostics.clone(),
            })),
            aes,
            _diagnostics: diagnostics.clone(),
        };

        // Set up the packet forwarding from DiagnosticManager to VideoCallClient
        if let Some(diagnostics) = &diagnostics {
            let client_clone = client.clone();
            diagnostics.set_packet_handler(Callback::from(move |packet| {
                client_clone.send_diagnostic_packet(packet);
            }));
        }

        client
    }

    /// Initiates a connection to a videocall server with RTT testing.
    ///
    /// Tests all provided servers by measuring round-trip time (RTT) and connects to the server
    /// with the lowest average RTT. The testing period and probe interval can be configured
    /// via the options.
    ///
    /// Note that this method's success means only that it succesfully *attempted* initiation of the
    /// connection.  The connection cannot actually be considered to have been succesful until the
    /// [`options.on_connected`](VideoCallClientOptions::on_connected) callback has been invoked.
    ///
    /// If the connection does not succeed, the
    /// [`options.on_connection_lost`](VideoCallClientOptions::on_connection_lost) callback will be
    /// invoked.
    ///
    pub fn connect_with_rtt_testing(&mut self) -> anyhow::Result<()> {
        let websocket_count = self.options.websocket_urls.len();
        let webtransport_count = if self.options.enable_webtransport {
            self.options.webtransport_urls.len()
        } else {
            0 // Don't count WebTransport URLs if WebTransport is disabled
        };
        let total_servers = websocket_count + webtransport_count;

        info!(
            "Starting RTT testing for {total_servers} servers (WebSocket: {websocket_count}, WebTransport: {webtransport_count})"
        );

        if total_servers == 0 {
            return Err(anyhow!("No servers provided for RTT testing"));
        }

        if total_servers == 1 {
            // Only one server available, connect directly without RTT testing
            info!("Only one server available, skipping RTT testing and connecting directly");
            return self.connect_direct();
        }

        let election_period_ms = self.options.rtt_testing_period_ms;

        info!("RTT testing period: {election_period_ms}ms");

        // Create ConnectionManager which will handle all the RTT testing
        let manager_options = ConnectionManagerOptions {
            websocket_urls: self.options.websocket_urls.clone(),
            webtransport_urls: if self.options.enable_webtransport {
                self.options.webtransport_urls.clone()
            } else {
                Vec::new() // Empty if WebTransport is disabled
            },
            userid: self.options.userid.clone(),
            on_inbound_media: {
                let inner = Rc::downgrade(&self.inner);
                Callback::from(move |packet| {
                    if let Some(inner) = Weak::upgrade(&inner) {
<<<<<<< HEAD
                        match inner.try_borrow_mut() {
                            Ok(mut inner) => inner.on_inbound_media(packet),
                            Err(_) => {
                                error!("Unable to borrow inner -- dropping send packet {packet:?}");
                            }
=======
                        if let Ok(mut inner) = inner.try_borrow_mut() {
                            // Process the packet
                            inner.on_inbound_media(packet);
>>>>>>> 2b9c8899
                        }
                    }
                })
            },
            on_state_changed: {
                let on_connected = self.options.on_connected.clone();
                let on_connection_lost = self.options.on_connection_lost.clone();
                let inner = Rc::downgrade(&self.inner);
                Callback::from(move |state: ConnectionState| {
                    if let Some(inner) = Weak::upgrade(&inner) {
                        if let Ok(mut inner) = inner.try_borrow_mut() {
                            inner.connection_state = state.clone();
                        }
                    }
                    info!("Connection state changed: {state:?} in video call client");

                    match state {
                        ConnectionState::Connected { .. } => {
                            on_connected.emit(());
                        }
                        ConnectionState::Failed { error, .. } => {
                            on_connection_lost.emit(JsValue::from_str(&error));
                        }
                        _ => {
                            // Other states don't trigger callbacks
                        }
                    }
                })
            },
            peer_monitor: {
                let inner = Rc::downgrade(&self.inner);
                let on_connection_lost = self.options.on_connection_lost.clone();
                Callback::from(move |_| {
                    if let Some(inner) = Weak::upgrade(&inner) {
                        match inner.try_borrow_mut() {
                            Ok(mut inner) => {
                                inner.peer_decode_manager.run_peer_monitor();
                            }
                            Err(_) => {
                                on_connection_lost.emit(JsValue::from_str(
                                    "Unable to borrow inner -- not starting peer monitor",
                                ));
                            }
                        }
                    }
                })
            },
            election_period_ms,
        };

        let connection_controller = ConnectionController::new(manager_options, self.aes.clone())?;

        let mut borrowed = self.inner.try_borrow_mut()?;
        borrowed.connection_controller = Some(connection_controller);

        info!("ConnectionManager created with RTT testing and 1Hz diagnostics reporting");
        Ok(())
    }

    /// Connect directly to a single server without RTT testing (legacy fallback)
    fn connect_direct(&mut self) -> anyhow::Result<()> {
        info!("Connecting directly to single server without RTT testing");

        // For now, just use the ConnectionManager even for single server
        // This ensures consistent diagnostics reporting
        let websocket_urls = self.options.websocket_urls.clone();
        let webtransport_urls = if self.options.enable_webtransport {
            self.options.webtransport_urls.clone()
        } else {
            Vec::new()
        };

        let manager_options = ConnectionManagerOptions {
            websocket_urls,
            webtransport_urls,
            userid: self.options.userid.clone(),
            on_inbound_media: {
                let inner = Rc::downgrade(&self.inner);
                Callback::from(move |packet| {
                    if let Some(inner) = Weak::upgrade(&inner) {
                        if let Ok(mut inner) = inner.try_borrow_mut() {
                            inner.on_inbound_media(packet);
                        }
                    }
                })
            },
            on_state_changed: {
                let on_connected = self.options.on_connected.clone();
                let on_connection_lost = self.options.on_connection_lost.clone();
                let inner = Rc::downgrade(&self.inner);
                Callback::from(move |state: ConnectionState| {
                    if let Some(inner) = Weak::upgrade(&inner) {
                        if let Ok(mut inner) = inner.try_borrow_mut() {
                            inner.connection_state = state.clone();
                        }
                    }

                    match state {
                        ConnectionState::Connected { .. } => {
                            on_connected.emit(());
                        }
                        ConnectionState::Failed { error, .. } => {
                            on_connection_lost.emit(JsValue::from_str(&error));
                        }
                        _ => {}
                    }
                })
            },
            peer_monitor: {
                let inner = Rc::downgrade(&self.inner);
                let on_connection_lost = self.options.on_connection_lost.clone();
                Callback::from(move |_| {
                    if let Some(inner) = Weak::upgrade(&inner) {
                        match inner.try_borrow_mut() {
                            Ok(mut inner) => {
                                inner.peer_decode_manager.run_peer_monitor();
                            }
                            Err(_) => {
                                on_connection_lost.emit(JsValue::from_str(
                                    "Unable to borrow inner -- not starting peer monitor",
                                ));
                            }
                        }
                    }
                })
            },
            election_period_ms: 100, // Very short election period for direct connection
        };

        let connection_controller = ConnectionController::new(manager_options, self.aes.clone())?;

        let mut borrowed = self.inner.try_borrow_mut()?;
        borrowed.connection_controller = Some(connection_controller);

        info!("Direct connection established with diagnostics reporting");
        Ok(())
    }

    /// Initiates a connection to a videocall server with automatic RTT-based server selection.
    ///
    /// This method automatically tests all provided servers and connects to the one with the lowest RTT.
    /// For single server deployments, it connects immediately without testing.
    ///
    /// Note that this method's success means only that it succesfully *attempted* initiation of the
    /// connection.  The connection cannot actually be considered to have been succesful until the
    /// [`options.on_connected`](VideoCallClientOptions::on_connected) callback has been invoked.
    ///
    /// If the connection does not succeed, the
    /// [`options.on_connection_lost`](VideoCallClientOptions::on_connection_lost) callback will be
    /// invoked.
    ///
    pub fn connect(&mut self) -> anyhow::Result<()> {
        // Always use RTT testing - it handles single server case efficiently
        info!("Connecting with RTT testing");
        self.connect_with_rtt_testing()
    }

    fn create_peer_decoder_manager(
        opts: &VideoCallClientOptions,
        diagnostics: Option<Rc<DiagnosticManager>>,
    ) -> PeerDecodeManager {
        match diagnostics {
            Some(diagnostics) => {
                let mut peer_decode_manager = PeerDecodeManager::new_with_diagnostics(diagnostics);
                peer_decode_manager.on_first_frame = opts.on_peer_first_frame.clone();
                peer_decode_manager.get_video_canvas_id = opts.get_peer_video_canvas_id.clone();
                peer_decode_manager.get_screen_canvas_id = opts.get_peer_screen_canvas_id.clone();
                peer_decode_manager
            }
            None => {
                let mut peer_decode_manager = PeerDecodeManager::new();
                peer_decode_manager.on_first_frame = opts.on_peer_first_frame.clone();
                peer_decode_manager.get_video_canvas_id = opts.get_peer_video_canvas_id.clone();
                peer_decode_manager.get_screen_canvas_id = opts.get_peer_screen_canvas_id.clone();
                peer_decode_manager
            }
        }
    }

    pub(crate) fn send_packet(&self, media: PacketWrapper) {
        match self.inner.try_borrow() {
            Ok(inner) => {
                if let Some(connection_controller) = &inner.connection_controller {
                    if let Err(e) = connection_controller.send_packet(media) {
                        error!("Failed to send packet: {e}");
                    }
                } else {
                    error!("No connection manager available");
                }
            }
            Err(_) => {
                error!("Unable to borrow inner -- dropping send packet {media:?}")
            }
        }
    }

    /// Returns `true` if the client is currently connected to a server.
    pub fn is_connected(&self) -> bool {
        if let Ok(inner) = self.inner.try_borrow() {
            if let Some(connection_controller) = &inner.connection_controller {
                return connection_controller.is_connected();
            }
        };
        false
    }

    /// Returns a vector of the userids of the currently connected remote peers, sorted alphabetically.
    pub fn sorted_peer_keys(&self) -> Vec<String> {
        match self.inner.try_borrow() {
            Ok(inner) => inner.peer_decode_manager.sorted_keys().to_vec(),
            Err(_) => Vec::<String>::new(),
        }
    }

    /// Hacky function that returns true if the given peer has yet to send a frame of screen share.
    ///
    /// No reason for this function to exist, it should be deducible from the
    /// [`options.on_peer_first_frame(key, MediaType::Screen)`](VideoCallClientOptions::on_peer_first_frame)
    /// callback.   Or if polling is really necessary, instead of being hardwired for screen, it'd
    /// be more elegant to at least pass a `MediaType`.
    ///
    pub fn is_awaiting_peer_screen_frame(&self, key: &String) -> bool {
        if let Ok(inner) = self.inner.try_borrow() {
            if let Some(peer) = inner.peer_decode_manager.get(key) {
                return peer.screen.is_waiting_for_keyframe();
            }
        }
        false
    }

    pub fn is_video_enabled_for_peer(&self, key: &String) -> bool {
        if let Ok(inner) = self.inner.try_borrow() {
            if let Some(peer) = inner.peer_decode_manager.get(key) {
                return peer.video_enabled;
            }
        }
        false
    }

    pub fn is_screen_share_enabled_for_peer(&self, key: &String) -> bool {
        if let Ok(inner) = self.inner.try_borrow() {
            if let Some(peer) = inner.peer_decode_manager.get(key) {
                return peer.screen_enabled;
            }
        }
        false
    }

    pub fn is_audio_enabled_for_peer(&self, key: &String) -> bool {
        if let Ok(inner) = self.inner.try_borrow() {
            if let Some(peer) = inner.peer_decode_manager.get(key) {
                return peer.audio_enabled;
            }
        }
        false
    }

    pub(crate) fn aes(&self) -> Rc<Aes128State> {
        self.aes.clone()
    }

    /// Returns a reference to a copy of [`options.userid`](VideoCallClientOptions::userid)
    pub fn userid(&self) -> &String {
        &self.options.userid
    }

    /// Get current connection state from ConnectionController
    pub fn get_connection_state(&self) -> Option<ConnectionState> {
        if let Ok(inner) = self.inner.try_borrow() {
            if let Some(connection_controller) = &inner.connection_controller {
                return Some(connection_controller.get_connection_state());
            }
        }
        None
    }

    /// Get RTT measurements from ConnectionController (for debugging)
    pub fn get_rtt_measurements(&self) -> Option<HashMap<String, f64>> {
        if let Ok(inner) = self.inner.try_borrow() {
            if let Some(connection_controller) = &inner.connection_controller {
                let measurements = connection_controller.get_rtt_measurements_clone();
                let mut result = HashMap::new();
                for (connection_id, measurement) in measurements {
                    if let Some(avg_rtt) = measurement.average_rtt {
                        result.insert(connection_id.clone(), avg_rtt);
                    }
                }
                return Some(result);
            }
        }
        None
    }

    /// Send RTT probes manually (for testing)
    pub fn send_rtt_probes(&self) -> anyhow::Result<()> {
        if let Ok(inner) = self.inner.try_borrow() {
            if let Some(_connection_controller) = &inner.connection_controller {
                // RTT probes are now handled automatically by ConnectionController timers
                return Ok(());
            }
        }
        Err(anyhow!("No connection controller available"))
    }

    /// Check and complete election if testing period is over
    pub fn check_election_completion(&self) {
        if let Ok(inner) = self.inner.try_borrow() {
            if let Some(_connection_controller) = &inner.connection_controller {
                // Election completion is now handled automatically by ConnectionController timers
            }
        }
    }

    /// Get diagnostics information for all peers
    ///
    /// Returns a formatted string with FPS stats for all peers if diagnostics are enabled,
    /// or None if diagnostics are disabled.
    pub fn get_diagnostics(&self) -> Option<String> {
        self.inner.borrow().peer_decode_manager.get_all_fps_stats()
    }

    /// Get the FPS for a specific peer and media type
    ///
    /// Returns the current frames per second for the specified peer and media type,
    /// or 0.0 if diagnostics are disabled or the peer doesn't exist.
    pub fn get_peer_fps(&self, peer_id: &str, media_type: MediaType) -> f64 {
        self.inner
            .borrow()
            .peer_decode_manager
            .get_fps(peer_id, media_type)
    }

    /// Send a diagnostic packet to the server
    pub fn send_diagnostic_packet(&self, packet: DiagnosticsPacket) {
        let wrapper = PacketWrapper {
            packet_type: PacketType::DIAGNOSTICS.into(),
            email: self.options.userid.clone(),
            data: packet.write_to_bytes().unwrap(),
            ..Default::default()
        };
        self.send_packet(wrapper);
    }

    pub fn subscribe_diagnostics(
        &self,
        tx: UnboundedSender<DiagnosticsPacket>,
        media_type: MediaType,
    ) {
        if let Ok(inner) = self.inner.try_borrow() {
            if let Some(sender_diagnostics) = &inner.sender_diagnostics {
                sender_diagnostics.add_sender_channel(tx, media_type);
            }
        }
    }

    pub fn set_video_enabled(&self, enabled: bool) {
        if let Ok(inner) = self.inner.try_borrow() {
            if let Some(connection_controller) = &inner.connection_controller {
                if let Err(e) = connection_controller.set_video_enabled(enabled) {
                    error!("Failed to set video enabled {enabled}: {e}");
                } else {
                    debug!("Successfully set video enabled: {enabled}");
                }
            } else {
                debug!("No connection controller available for set_video_enabled({enabled})");
            }
        } else {
            error!("Unable to borrow inner for set_video_enabled({enabled})");
        }
    }

    pub fn set_audio_enabled(&self, enabled: bool) {
        if let Ok(inner) = self.inner.try_borrow() {
            if let Some(connection_controller) = &inner.connection_controller {
                if let Err(e) = connection_controller.set_audio_enabled(enabled) {
                    error!("Failed to set audio enabled {enabled}: {e}");
                } else {
                    debug!("Successfully set audio enabled: {enabled}");
                }
            } else {
                debug!("No connection controller available for set_audio_enabled({enabled})");
            }
        } else {
            error!("Unable to borrow inner for set_audio_enabled({enabled})");
        }
    }

    pub fn set_screen_enabled(&self, enabled: bool) {
        if let Ok(inner) = self.inner.try_borrow() {
            if let Some(connection_controller) = &inner.connection_controller {
                if let Err(e) = connection_controller.set_screen_enabled(enabled) {
                    error!("Failed to set screen enabled {enabled}: {e}");
                } else {
                    debug!("Successfully set screen enabled: {enabled}");
                }
            } else {
                debug!("No connection controller available for set_screen_enabled({enabled})");
            }
        } else {
            error!("Unable to borrow inner for set_screen_enabled({enabled})");
        }
    }

    /// Updates the speaker device for all connected peers
    ///
    /// This will recreate all audio decoders to use the specified speaker device.
    /// Pass None to use the default system speaker.
    pub fn update_speaker_device(&self, speaker_device_id: Option<String>) -> Result<(), JsValue> {
        match self.inner.try_borrow_mut() {
            Ok(mut inner) => inner
                .peer_decode_manager
                .update_speaker_device(speaker_device_id),
            Err(_) => {
                error!("Failed to borrow inner for updating speaker device");
                Err(JsValue::from_str(
                    "Failed to borrow inner for updating speaker device",
                ))
            }
        }
    }
}

impl Inner {
    fn on_inbound_media(&mut self, response: PacketWrapper) {
        debug!(
            "<< Received {:?} from {}",
            response.packet_type.enum_value(),
            response.email
        );
        let peer_status = self.peer_decode_manager.ensure_peer(&response.email);
        match response.packet_type.enum_value() {
            Ok(PacketType::AES_KEY) => {
                if !self.options.enable_e2ee {
                    return;
                }
                if let Ok(bytes) = self.rsa.decrypt(&response.data) {
                    debug!("Decrypted AES_KEY from {}", response.email);
                    match AesPacket::parse_from_bytes(&bytes) {
                        Ok(aes_packet) => {
                            if let Err(e) = self.peer_decode_manager.set_peer_aes(
                                &response.email,
                                Aes128State::from_vecs(
                                    aes_packet.key,
                                    aes_packet.iv,
                                    self.options.enable_e2ee,
                                ),
                            ) {
                                error!("Failed to set peer aes: {e}");
                            }
                        }
                        Err(e) => {
                            error!("Failed to parse aes packet: {e}");
                        }
                    }
                }
            }
            Ok(PacketType::RSA_PUB_KEY) => {
                if !self.options.enable_e2ee {
                    return;
                }
                let encrypted_aes_packet = parse_rsa_packet(&response.data)
                    .and_then(parse_public_key)
                    .and_then(|pub_key| {
                        self.serialize_aes_packet()
                            .map(|aes_packet| (aes_packet, pub_key))
                    })
                    .and_then(|(aes_packet, pub_key)| {
                        self.encrypt_aes_packet(&aes_packet, &pub_key)
                    });

                match encrypted_aes_packet {
                    Ok(data) => {
                        debug!(">> {} sending AES key", self.options.userid);

                        // Send AES key packet via ConnectionController
                        if let Some(connection_controller) = &self.connection_controller {
                            let packet = PacketWrapper {
                                packet_type: PacketType::AES_KEY.into(),
                                email: self.options.userid.clone(),
                                data,
                                ..Default::default()
                            };

                            if let Err(e) = connection_controller.send_packet(packet) {
                                error!("Failed to send AES key packet: {e}");
                            }
                        } else {
                            error!("No connection controller available for AES key");
                        }
                    }
                    Err(e) => {
                        error!("Failed to send AES_KEY to peer: {e}");
                    }
                }
            }
            Ok(PacketType::MEDIA) => {
                let email = response.email.clone();
<<<<<<< HEAD
                if let Err(e) = self.peer_decode_manager.decode(response) {
                    error!("error decoding packet: {e}");
                    self.peer_decode_manager.delete_peer(&email);
=======

                // RTT responses are now handled directly by the ConnectionManager via individual connection callbacks
                // No need to process them here anymore
                if let Err(e) = self
                    .peer_decode_manager
                    .decode(response, &self.options.userid)
                {
                    error!("error decoding packet: {e}");
                    match e {
                        PeerDecodeError::SameUserPacket(email) => {
                            debug!("Rejecting packet from same user: {email}");
                        }
                        _ => {
                            self.peer_decode_manager.delete_peer(&email);
                        }
                    }
>>>>>>> 2b9c8899
                }
            }
            Ok(PacketType::CONNECTION) => {
                error!("Not implemented: CONNECTION packet type");
            }
            Ok(PacketType::DIAGNOSTICS) => {
                // Parse and handle the diagnostics packet
                if let Ok(diagnostics_packet) = DiagnosticsPacket::parse_from_bytes(&response.data)
                {
                    debug!("Received diagnostics packet: {diagnostics_packet:?}");
                    if let Some(sender_diagnostics) = &self.sender_diagnostics {
                        sender_diagnostics.handle_diagnostic_packet(diagnostics_packet);
                    }
                } else {
                    error!("Failed to parse diagnostics packet");
                }
            }
            Err(e) => {
                error!("Failed to parse diagnostics packet: {e}");
            }
        }
        if let PeerStatus::Added(peer_userid) = peer_status {
<<<<<<< HEAD
            debug!("added peer {peer_userid}");
            self.send_public_key();
            self.options.on_peer_added.emit(peer_userid);
=======
            if peer_userid != self.options.userid {
                self.options.on_peer_added.emit(peer_userid);
                self.send_public_key();
            } else {
                log::warn!("Rejecting packet from same user: {peer_userid}");
            }
>>>>>>> 2b9c8899
        }
    }

    fn send_public_key(&self) {
        if !self.options.enable_e2ee {
            return;
        }
        let userid = self.options.userid.clone();
        let rsa = &*self.rsa;
        match rsa.pub_key.to_public_key_der() {
            Ok(public_key_der) => {
                let packet = RsaPacket {
                    username: userid.clone(),
                    public_key_der: public_key_der.to_vec(),
                    ..Default::default()
                };
                match packet.write_to_bytes() {
                    Ok(data) => {
                        debug!(">> {userid} sending public key");
<<<<<<< HEAD
                        self.send_packet(PacketWrapper {
                            packet_type: PacketType::RSA_PUB_KEY.into(),
                            email: userid,
                            data,
                            ..Default::default()
                        });
=======

                        // Send RSA public key packet via ConnectionController
                        if let Some(connection_controller) = &self.connection_controller {
                            let packet = PacketWrapper {
                                packet_type: PacketType::RSA_PUB_KEY.into(),
                                email: userid,
                                data,
                                ..Default::default()
                            };

                            if let Err(e) = connection_controller.send_packet(packet) {
                                error!("Failed to send RSA public key packet: {e}");
                            }
                        } else {
                            error!("No connection controller available for RSA public key");
                        }
>>>>>>> 2b9c8899
                    }
                    Err(e) => {
                        error!("Failed to serialize rsa packet: {e}");
                    }
                }
            }
            Err(e) => {
                error!("Failed to export rsa public key to der: {e}");
            }
        }
    }

    fn serialize_aes_packet(&self) -> Result<Vec<u8>> {
        AesPacket {
            key: self.aes.key.to_vec(),
            iv: self.aes.iv.to_vec(),
            ..Default::default()
        }
        .write_to_bytes()
        .map_err(|e| anyhow!("Failed to serialize aes packet: {}", e.to_string()))
    }

    fn encrypt_aes_packet(&self, aes_packet: &[u8], pub_key: &RsaPublicKey) -> Result<Vec<u8>> {
        self.rsa
            .encrypt_with_key(aes_packet, pub_key)
            .map_err(|e| anyhow!("Failed to encrypt aes packet: {}", e.to_string()))
    }
}

fn parse_rsa_packet(response_data: &[u8]) -> Result<RsaPacket> {
    RsaPacket::parse_from_bytes(response_data)
        .map_err(|e| anyhow!("Failed to parse rsa packet: {}", e.to_string()))
}

fn parse_public_key(rsa_packet: RsaPacket) -> Result<RsaPublicKey> {
    RsaPublicKey::from_public_key_der(&rsa_packet.public_key_der)
        .map_err(|e| anyhow!("Failed to parse rsa public key: {}", e.to_string()))
}<|MERGE_RESOLUTION|>--- conflicted
+++ resolved
@@ -288,17 +288,9 @@
                 let inner = Rc::downgrade(&self.inner);
                 Callback::from(move |packet| {
                     if let Some(inner) = Weak::upgrade(&inner) {
-<<<<<<< HEAD
-                        match inner.try_borrow_mut() {
-                            Ok(mut inner) => inner.on_inbound_media(packet),
-                            Err(_) => {
-                                error!("Unable to borrow inner -- dropping send packet {packet:?}");
-                            }
-=======
                         if let Ok(mut inner) = inner.try_borrow_mut() {
                             // Process the packet
                             inner.on_inbound_media(packet);
->>>>>>> 2b9c8899
                         }
                     }
                 })
@@ -796,11 +788,6 @@
             }
             Ok(PacketType::MEDIA) => {
                 let email = response.email.clone();
-<<<<<<< HEAD
-                if let Err(e) = self.peer_decode_manager.decode(response) {
-                    error!("error decoding packet: {e}");
-                    self.peer_decode_manager.delete_peer(&email);
-=======
 
                 // RTT responses are now handled directly by the ConnectionManager via individual connection callbacks
                 // No need to process them here anymore
@@ -817,7 +804,6 @@
                             self.peer_decode_manager.delete_peer(&email);
                         }
                     }
->>>>>>> 2b9c8899
                 }
             }
             Ok(PacketType::CONNECTION) => {
@@ -840,18 +826,12 @@
             }
         }
         if let PeerStatus::Added(peer_userid) = peer_status {
-<<<<<<< HEAD
-            debug!("added peer {peer_userid}");
-            self.send_public_key();
-            self.options.on_peer_added.emit(peer_userid);
-=======
             if peer_userid != self.options.userid {
                 self.options.on_peer_added.emit(peer_userid);
                 self.send_public_key();
             } else {
                 log::warn!("Rejecting packet from same user: {peer_userid}");
             }
->>>>>>> 2b9c8899
         }
     }
 
@@ -871,14 +851,6 @@
                 match packet.write_to_bytes() {
                     Ok(data) => {
                         debug!(">> {userid} sending public key");
-<<<<<<< HEAD
-                        self.send_packet(PacketWrapper {
-                            packet_type: PacketType::RSA_PUB_KEY.into(),
-                            email: userid,
-                            data,
-                            ..Default::default()
-                        });
-=======
 
                         // Send RSA public key packet via ConnectionController
                         if let Some(connection_controller) = &self.connection_controller {
@@ -895,7 +867,6 @@
                         } else {
                             error!("No connection controller available for RSA public key");
                         }
->>>>>>> 2b9c8899
                     }
                     Err(e) => {
                         error!("Failed to serialize rsa packet: {e}");
