--- conflicted
+++ resolved
@@ -375,13 +375,9 @@
                             new_config.set_bitrate(local_bitrate as f64);
                             new_config.set_latency_mode(LatencyMode::Realtime);
                             if let Err(e) = video_encoder.configure(&new_config) {
-<<<<<<< HEAD
-                                error!("Error reconfiguring camera encoder after resolution change: {e:?}");
-=======
                                 error!(
                                     "Error reconfiguring camera encoder with new dimensions: {e:?}"
                                 );
->>>>>>> 2b9c8899
                             }
                         }
 
