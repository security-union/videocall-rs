--- conflicted
+++ resolved
@@ -386,11 +386,7 @@
                             new_config.set_latency_mode(LatencyMode::Realtime);
                             if let Err(e) = screen_encoder.configure(&new_config) {
                                 error!(
-<<<<<<< HEAD
-                                    "Error reconfiguring screen encoder with new dimensions: {e:?}",
-=======
                                     "Error reconfiguring screen encoder with new dimensions: {e:?}"
->>>>>>> 2b9c8899
                                 );
                             }
                         }
