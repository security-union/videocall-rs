--- conflicted
+++ resolved
@@ -170,35 +170,6 @@
         loop {
             let mut found_frame_to_move = false;
 
-<<<<<<< HEAD
-            let next_decodable_key: Option<u64> =
-                if let Some(last_seq) = self.last_decoded_sequence_number {
-                    // CASE 1: We are in a continuous stream. Look for the next frame.
-                    let next_continuous_seq = last_seq + 1;
-                    if self.buffered_frames.contains_key(&next_continuous_seq) {
-                        println!(
-                            "[JB_POLL] Seeking next continuous frame: {next_continuous_seq}"
-                        );
-                        Some(next_continuous_seq)
-                    } else {
-                        // CASE 2: Gap detected. Look for the next keyframe after the gap.
-                        let keyframe = self
-                            .buffered_frames
-                            .iter()
-                            .find(|(&s, f)| s > next_continuous_seq && f.is_keyframe())
-                            .map(|(&s, _)| s);
-                        if let Some(k) = keyframe {
-                            println!(
-                                "[JB_POLL] Gap after {last_seq}. Seeking next keyframe. Found: {k}"
-                            );
-                        } else {
-                            println!(
-                                "[JB_POLL] Gap after {last_seq}. No subsequent keyframe found."
-                            );
-                        }
-                        keyframe
-                    }
-=======
             let next_decodable_key: Option<u64> = if let Some(last_seq) =
                 self.last_decoded_sequence_number
             {
@@ -207,7 +178,6 @@
                 if self.buffered_frames.contains_key(&next_continuous_seq) {
                     println!("[JB_POLL] Seeking next continuous frame: {next_continuous_seq}");
                     Some(next_continuous_seq)
->>>>>>> 2b9c8899
                 } else {
                     // CASE 2: Gap detected. Look for the next keyframe after the gap.
                     let keyframe = self
@@ -216,13 +186,9 @@
                         .find(|(&s, f)| s > next_continuous_seq && f.is_keyframe())
                         .map(|(&s, _)| s);
                     if let Some(k) = keyframe {
-<<<<<<< HEAD
-                        println!("[JB_POLL] Seeking first keyframe. Found: {k}");
-=======
                         println!(
                             "[JB_POLL] Gap after {last_seq}. Seeking next keyframe. Found: {k}"
                         );
->>>>>>> 2b9c8899
                     } else {
                         println!("[JB_POLL] Gap after {last_seq}. No subsequent keyframe found.");
                     }
