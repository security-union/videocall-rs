/*
 * Copyright 2025 Security Union LLC
 *
 * Licensed under either of
 *
 * * Apache License, Version 2.0
 *   (http://www.apache.org/licenses/LICENSE-2.0)
 * * MIT license
 *   (http://opensource.org/licenses/MIT)
 *
 * at your option.
 *
 * Unless you explicitly state otherwise, any contribution intentionally
 * submitted for inclusion in the work by you, as defined in the Apache-2.0
 * license, shall be dual licensed as above, without any additional terms or
 * conditions.
 */

// Include the generated bindings
uniffi::include_scaffolding!("videocall");

use bytes::Bytes;
use log::{debug, error, info, LevelFilter};
use rustls::{ClientConfig, RootCertStore};
use rustls_native_certs::load_native_certs;
use std::collections::VecDeque;
use std::sync::Arc;
use std::sync::Mutex;
use thiserror::Error;
use tokio::runtime::Runtime;
use tokio::task;
use url::Url;
use web_transport_quinn::ClientBuilder;
use web_transport_quinn::Session;

// A simple function that returns a greeting
pub fn hello_world() -> String {
    "Hello from Rust!".to_string()
}

// A function that returns the version of the library
pub fn get_version() -> String {
    env!("CARGO_PKG_VERSION").to_string()
}

#[derive(Error, Debug)]
pub enum WebTransportError {
    #[error("Connection error: {0}")]
    ConnectionError(String),
    #[error("TLS error: {0}")]
    TlsError(String),
    #[error("Stream error")]
    StreamError,
    #[error("Invalid URL: {0}")]
    InvalidUrl(String),
    #[error("Runtime error: {0}")]
    RuntimeError(String),
    #[error("Certificate error: {0}")]
    CertificateError(String),
    #[error("Failed to create client: {0}")]
    ClientError(String),
    #[error("Queue error: {0}")]
    QueueError(String),
}

pub struct DatagramQueue {
    queue: Arc<Mutex<VecDeque<Vec<u8>>>>,
}

impl Default for DatagramQueue {
    fn default() -> Self {
        Self::new()
    }
}

impl DatagramQueue {
    pub fn new() -> Self {
        Self {
            queue: Arc::new(Mutex::new(VecDeque::new())),
        }
    }

    pub fn add_datagram(&self, data: Vec<u8>) -> Result<(), WebTransportError> {
        let mut queue = self
            .queue
            .lock()
            .map_err(|e| WebTransportError::QueueError(format!("Failed to acquire lock: {e}")))?;

        queue.push_back(data);
        info!("Added datagram to queue, queue size: {}", queue.len());
        Ok(())
    }

    pub fn receive_datagram(&self) -> Result<Vec<u8>, WebTransportError> {
        let mut queue = self
            .queue
            .lock()
            .map_err(|e| WebTransportError::QueueError(format!("Failed to acquire lock: {e}")))?;

        match queue.pop_front() {
            Some(data) => {
                info!("Received datagram from queue, remaining: {}", queue.len());
                Ok(data)
            }
            None => Err(WebTransportError::QueueError(
                "No datagrams available".to_string(),
            )),
        }
    }

    pub fn has_datagrams(&self) -> Result<bool, WebTransportError> {
        let queue = self
            .queue
            .lock()
            .map_err(|e| WebTransportError::QueueError(format!("Failed to acquire lock: {e}")))?;

        Ok(!queue.is_empty())
    }
}

pub struct WebTransportClient {
    runtime: Arc<Runtime>,
    session: Arc<Mutex<Option<Session>>>,
    datagram_listener: Arc<Mutex<Option<task::JoinHandle<()>>>>,
}

impl Default for WebTransportClient {
    fn default() -> Self {
        Self::new()
    }
}

impl WebTransportClient {
    pub fn new() -> Self {
        // Initialize logger with debug level
        let _ = env_logger::Builder::new()
            .filter_level(LevelFilter::Debug)
            .try_init();

        if let Err(e) = rustls::crypto::ring::default_provider().install_default() {
            error!("Failed to install default provider: {e:?}");
        }
        // Create a multi-threaded Tokio runtime with all features enabled
        let runtime = tokio::runtime::Builder::new_multi_thread()
            .enable_all()
            .build()
            .expect("Failed to create Tokio runtime");

        Self {
            runtime: Arc::new(runtime),
            session: Arc::new(Mutex::new(None)),
            datagram_listener: Arc::new(Mutex::new(None)),
        }
    }

    pub fn connect(&self, url: String) -> Result<(), WebTransportError> {
        info!("Connecting to WebTransport server at {url}");

        // Parse the URL
        let url = Url::parse(&url)
            .map_err(|e| WebTransportError::InvalidUrl(format!("Invalid URL: {e}")))?;

        // Clone Arc for move into async block
        let session_mutex = Arc::clone(&self.session);

        // Create a WebTransport session
        self.runtime.block_on(async move {
            // Load native certificates
            let mut root_store = RootCertStore::empty();
            let cert_count = match load_native_certs() {
                Ok(certs) => {
                    let count = certs.len();
                    for cert in certs {
                        root_store.add(cert).map_err(|e| {
<<<<<<< HEAD
                            WebTransportError::CertificateError(format!("Failed to add certificate: {e}"))
=======
                            WebTransportError::CertificateError(format!(
                                "Failed to add certificate: {e}"
                            ))
>>>>>>> 2b9c8899
                        })?;
                    }
                    count
                }
                Err(e) => {
                    error!("Failed to load native certificates: {e}");
<<<<<<< HEAD
                    return Err(WebTransportError::CertificateError(format!("Failed to load native certificates: {e}")));

=======
                    return Err(WebTransportError::CertificateError(format!(
                        "Failed to load native certificates: {e}"
                    )));
>>>>>>> 2b9c8899
                }
            };
            info!("Loaded {cert_count} native certificates");

            // Create a rustls ClientConfig with the root store
            let _client_config = ClientConfig::builder()
                .with_root_certificates(root_store)
                .with_no_client_auth();

            // Create a WebTransport client with the custom rustls config for now disable certificate verification
            let client = unsafe {
                ClientBuilder::new()
                    .with_no_certificate_verification()
                    .map_err(|e| {
                        WebTransportError::TlsError(format!("Failed to create client: {e}"))
                    })?
            };

            // Connect to the server
            let session = client.connect(&url).await.map_err(|e| {
                WebTransportError::ConnectionError(format!("Failed to connect: {e}"))
            })?;

            // Store the session
            let mut session_guard = session_mutex.lock().map_err(|e| {
                WebTransportError::RuntimeError(format!("Failed to acquire lock: {e}"))
            })?;
            *session_guard = Some(session);

            info!("Connected to WebTransport server");
            Ok(())
        })
    }

    pub fn send_datagram(&self, data: Vec<u8>) -> Result<(), WebTransportError> {
        info!("Sending datagram of size {} bytes", data.len());

        // Clone Arc for move into async block
        let session_mutex = Arc::clone(&self.session);

        self.runtime.block_on(async move {
            let session_guard = session_mutex.lock().map_err(|e| {
                WebTransportError::RuntimeError(format!("Failed to acquire lock: {e}"))
            })?;

            let session = session_guard
                .as_ref()
                .ok_or_else(|| WebTransportError::ConnectionError("Not connected".to_string()))?;

            // Send the datagram
            session
                .send_datagram(Bytes::from(data))
                .map_err(|_| WebTransportError::StreamError)?;

            info!("Datagram sent successfully");
            Ok(())
        })
    }

    pub fn subscribe_to_datagrams(
        &self,
        queue: Arc<DatagramQueue>,
    ) -> Result<(), WebTransportError> {
        info!("Subscribing to inbound datagrams");

        // Clone Arc for move into async block
        let session_mutex = Arc::clone(&self.session);
        let datagram_listener_mutex = Arc::clone(&self.datagram_listener);

        // Stop any existing listener
        self.stop_datagram_listener()?;

        // Create a new listener
        let handle = self.runtime.spawn(async move {
            // Get a clone of the session outside the async block
            let session = {
                let session_guard = match session_mutex.lock() {
                    Ok(guard) => guard,
                    Err(e) => {
                        error!("Failed to acquire lock: {e}");
                        return;
                    }
                };

                match session_guard.as_ref() {
                    Some(session) => session.clone(),
                    None => {
                        error!("Not connected");
                        return;
                    }
                }
            }; // session_guard is dropped here

            info!("Starting to listen for datagrams");

            loop {
                match session.read_datagram().await {
                    Ok(datagram) => {
                        let data = datagram.to_vec();
                        info!("Received datagram of size {} bytes", data.len());
                        debug!("Datagram content: {data:?}");

                        // Add the datagram to the queue
                        if let Err(e) = queue.add_datagram(data) {
                            error!("Failed to add datagram to queue: {e}");
                        }
                    }
                    Err(e) => {
                        error!("Error receiving datagram: {e}");
                        break;
                    }
                }
            }
        });

        // Store the listener handle
<<<<<<< HEAD
        let mut listener_guard = datagram_listener_mutex.lock().map_err(|e| {
            WebTransportError::RuntimeError(format!("Failed to acquire lock: {e}"))
        })?;
=======
        let mut listener_guard = datagram_listener_mutex
            .lock()
            .map_err(|e| WebTransportError::RuntimeError(format!("Failed to acquire lock: {e}")))?;
>>>>>>> 2b9c8899
        *listener_guard = Some(handle);

        info!("Successfully subscribed to inbound datagrams");
        Ok(())
    }

    pub fn stop_datagram_listener(&self) -> Result<(), WebTransportError> {
<<<<<<< HEAD
        let mut listener_guard = self.datagram_listener.lock().map_err(|e| {
            WebTransportError::RuntimeError(format!("Failed to acquire lock: {e}"))
        })?;
=======
        let mut listener_guard = self
            .datagram_listener
            .lock()
            .map_err(|e| WebTransportError::RuntimeError(format!("Failed to acquire lock: {e}")))?;
>>>>>>> 2b9c8899

        if let Some(handle) = listener_guard.take() {
            handle.abort();
            info!("Stopped datagram listener");
        }

        Ok(())
    }
}

impl Drop for WebTransportClient {
    fn drop(&mut self) {
        info!("Shutting down WebTransportClient");
        // Stop the datagram listener if it's running
        if let Err(e) = self.stop_datagram_listener() {
            error!("Failed to stop datagram listener: {e}");
        }
        // The runtime will be dropped automatically when the Arc's reference count reaches zero
    }
}<|MERGE_RESOLUTION|>--- conflicted
+++ resolved
@@ -172,27 +172,18 @@
                     let count = certs.len();
                     for cert in certs {
                         root_store.add(cert).map_err(|e| {
-<<<<<<< HEAD
-                            WebTransportError::CertificateError(format!("Failed to add certificate: {e}"))
-=======
                             WebTransportError::CertificateError(format!(
                                 "Failed to add certificate: {e}"
                             ))
->>>>>>> 2b9c8899
                         })?;
                     }
                     count
                 }
                 Err(e) => {
                     error!("Failed to load native certificates: {e}");
-<<<<<<< HEAD
-                    return Err(WebTransportError::CertificateError(format!("Failed to load native certificates: {e}")));
-
-=======
                     return Err(WebTransportError::CertificateError(format!(
                         "Failed to load native certificates: {e}"
                     )));
->>>>>>> 2b9c8899
                 }
             };
             info!("Loaded {cert_count} native certificates");
@@ -309,15 +300,9 @@
         });
 
         // Store the listener handle
-<<<<<<< HEAD
-        let mut listener_guard = datagram_listener_mutex.lock().map_err(|e| {
-            WebTransportError::RuntimeError(format!("Failed to acquire lock: {e}"))
-        })?;
-=======
         let mut listener_guard = datagram_listener_mutex
             .lock()
             .map_err(|e| WebTransportError::RuntimeError(format!("Failed to acquire lock: {e}")))?;
->>>>>>> 2b9c8899
         *listener_guard = Some(handle);
 
         info!("Successfully subscribed to inbound datagrams");
@@ -325,16 +310,10 @@
     }
 
     pub fn stop_datagram_listener(&self) -> Result<(), WebTransportError> {
-<<<<<<< HEAD
-        let mut listener_guard = self.datagram_listener.lock().map_err(|e| {
-            WebTransportError::RuntimeError(format!("Failed to acquire lock: {e}"))
-        })?;
-=======
         let mut listener_guard = self
             .datagram_listener
             .lock()
             .map_err(|e| WebTransportError::RuntimeError(format!("Failed to acquire lock: {e}")))?;
->>>>>>> 2b9c8899
 
         if let Some(handle) = listener_guard.take() {
             handle.abort();
