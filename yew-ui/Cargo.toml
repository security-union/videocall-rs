--- conflicted
+++ resolved
@@ -38,11 +38,8 @@
 serde-wasm-bindgen = "0.6"
 reqwasm = "0.5"
 anyhow = "1.0"
-<<<<<<< HEAD
 reqwest = { version = "0.12", features = ["json"] }
-=======
 urlencoding = "2.1"
->>>>>>> e767800d
 
 [dependencies.web-sys]
 version = "0.3.72"
