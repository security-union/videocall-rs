--- conflicted
+++ resolved
@@ -21,11 +21,6 @@
     browser_compatibility::BrowserCompatibility, canvas_generator, diagnostics::Diagnostics,
     host::Host, peer_list::PeerList,
 };
-<<<<<<< HEAD
-use crate::constants::{CANVAS_LIMIT, USERS_ALLOWED_TO_STREAM};
-use gloo_utils::window;
-use log::{error, warn};
-=======
 use crate::constants::{
     CANVAS_LIMIT, SERVER_ELECTION_PERIOD_MS, USERS_ALLOWED_TO_STREAM, WEBTRANSPORT_HOST,
 };
@@ -33,7 +28,6 @@
 use gloo_utils::window;
 use log::{debug, error, warn};
 use serde_json;
->>>>>>> 2b9c8899
 use std::collections::HashMap;
 use videocall_client::utils::is_ios;
 use videocall_client::{MediaDeviceAccess, VideoCallClient, VideoCallClientOptions};
@@ -169,13 +163,8 @@
 
         let opts = VideoCallClientOptions {
             userid: email.clone(),
-<<<<<<< HEAD
-            websocket_url: format!("{}/{}/{}", *crate::constants::ACTIX_WEBSOCKET, email, id),
-            webtransport_url: format!("{}/{}/{}", *crate::constants::WEBTRANSPORT_HOST, email, id),
-=======
             websocket_urls,
             webtransport_urls,
->>>>>>> 2b9c8899
             enable_e2ee: ctx.props().e2ee_enabled,
             enable_webtransport: ctx.props().webtransport_enabled,
             on_connected: {
@@ -409,11 +398,7 @@
     }
 
     fn update(&mut self, ctx: &Context<Self>, msg: Self::Message) -> bool {
-<<<<<<< HEAD
-        log::debug!("AttendantsComponent update: {msg:?}");
-=======
         debug!("AttendantsComponent update: {msg:?}");
->>>>>>> 2b9c8899
         match msg {
             Msg::WsAction(action) => match action {
                 WsAction::Connect => {
