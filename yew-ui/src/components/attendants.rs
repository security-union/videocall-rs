--- conflicted
+++ resolved
@@ -1,14 +1,6 @@
 use std::collections::HashMap;
 use std::sync::Arc;
 
-<<<<<<< HEAD
-=======
-use crate::constants::AUDIO_CHANNELS;
-use crate::constants::AUDIO_CODEC;
-use crate::constants::AUDIO_SAMPLE_RATE;
-use crate::constants::VIDEO_CODEC;
-use crate::constants::WEBTRANSPORT_ENABLED;
->>>>>>> adfa3d00
 use crate::constants::WEBTRANSPORT_HOST;
 use crate::model::decode::{AudioPeerDecoder, VideoPeerDecoder};
 use crate::model::MediaPacketWrapper;
@@ -223,13 +215,8 @@
                             Ok(task) => {
                                 self.connection = Some(Connection::WebTransport(task));
                             }
-<<<<<<< HEAD
-                            Err(_e) => {
-                                log!("WebTransport connect failed:");
-=======
                             Err(e) => {
                                 log!("WebTransport connect failed, falling back to WebSocket");
->>>>>>> adfa3d00
                                 ctx.link().send_message(WsAction::Connect(false));
                             }
                         }
@@ -247,26 +234,6 @@
                     }));
                     true
                 }
-<<<<<<< HEAD
-                WsAction::Disconnect => {
-                    log!("Disconnect");
-                    if let Some(connection) = self.connection.take() {
-                        match connection {
-                            Connection::WebSocket(_task) => {}
-                            Connection::WebTransport(task) => {
-                                log!("close webtransport");
-                                task.transport.close();
-                            }
-                        }
-                    }
-                    if let Some(heartbeat) = self.heartbeat.take() {
-                        heartbeat.cancel();
-                    }
-                    self.connected = false;
-                    true
-                }
-=======
->>>>>>> adfa3d00
                 WsAction::Connected => {
                     log!("Connected");
                     self.connected = true;
