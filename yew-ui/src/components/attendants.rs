/*
 * Copyright 2025 Security Union LLC
 *
 * Licensed under either of
 *
 * * Apache License, Version 2.0
 *   (http://www.apache.org/licenses/LICENSE-2.0)
 * * MIT license
 *   (http://opensource.org/licenses/MIT)
 *
 * at your option.
 *
 * Unless you explicitly state otherwise, any contribution intentionally
 * submitted for inclusion in the work by you, as defined in the Apache-2.0
 * license, shall be dual licensed as above, without any additional terms or
 * conditions.
 */

use crate::components::{
    browser_compatibility::BrowserCompatibility,
    diagnostics::Diagnostics,
    host::Host,
    peer_list::PeerList,
    peer_tile::PeerTile,
    video_control_buttons::{
        CameraButton, DeviceSettingsButton, DiagnosticsButton, HangUpButton, MicButton,
        PeerListButton, ScreenShareButton,
    },
};
use crate::constants::actix_websocket_base;
use crate::constants::{
    server_election_period_ms, users_allowed_to_stream, webtransport_host_base, CANVAS_LIMIT,
};
<<<<<<< HEAD
use crate::context::VideoCallClientCtx;
use gloo_timers::callback::{Interval, Timeout};
=======
use crate::context::{MeetingTime, MeetingTimeCtx, VideoCallClientCtx};
use gloo_timers::callback::Timeout;
>>>>>>> 087cebf5
use gloo_utils::window;
use log::{error, warn};
use serde::Deserialize;
use videocall_client::utils::is_ios;
use videocall_client::{MediaDeviceAccess, VideoCallClient, VideoCallClientOptions};
use videocall_types::protos::media_packet::media_packet::MediaType;
use wasm_bindgen::JsValue;
use web_sys::*;
use yew::prelude::*;
use yew::{html, Component, Context, Html};

#[derive(Debug)]
pub enum WsAction {
    Connect,
    Connected,
    Lost(Option<JsValue>),
    RequestMediaPermissions,
    MediaPermissionsGranted,
    MediaPermissionsError(String),
    Log(String),
    EncoderSettingsUpdated(String),
<<<<<<< HEAD
    TimerTick,
=======
>>>>>>> 087cebf5
    MeetingInfoReceived(u64),
    ToggleDropdown,
}

#[allow(clippy::enum_variant_names)]
#[derive(Debug)]
pub enum MeetingAction {
    ToggleScreenShare,
    ToggleMicMute,
    ToggleVideoOnOff,
}

#[derive(Debug)]
pub enum UserScreenToggleAction {
    PeerList,
    Diagnostics,
    DeviceSettings,
    MeetingInfo,
<<<<<<< HEAD
}

#[derive(Debug, Clone, PartialEq, Deserialize)]
pub struct MeetingInfoData {
    pub room_id: String,
    pub started_at: String,
    pub ended_at: Option<String>,
    pub duration_ms: i64,
    pub is_active: bool,
=======
>>>>>>> 087cebf5
}

#[derive(Debug)]
pub enum Msg {
    WsAction(WsAction),
    MeetingAction(MeetingAction),
    OnPeerAdded(String),
    OnPeerRemoved(String),
    OnFirstFrame((String, MediaType)),
    OnMicrophoneError(String),
    DismissMicError,
    UserScreenAction(UserScreenToggleAction),
    #[cfg(feature = "fake-peers")]
    AddFakePeer,
    #[cfg(feature = "fake-peers")]
    RemoveLastFakePeer,
    #[cfg(feature = "fake-peers")]
    ToggleForceDesktopGrid,
    HangUp,
    ShowCopyToast(bool),
<<<<<<< HEAD
    #[allow(dead_code)]
    FetchMeetingInfo,
    MeetingInfoFetched(Result<MeetingInfoData, String>),
=======
>>>>>>> 087cebf5
    MeetingEnded(String),
}

impl From<WsAction> for Msg {
    fn from(action: WsAction) -> Self {
        Msg::WsAction(action)
    }
}

impl From<UserScreenToggleAction> for Msg {
    fn from(action: UserScreenToggleAction) -> Self {
        Msg::UserScreenAction(action)
    }
}

impl From<MeetingAction> for Msg {
    fn from(action: MeetingAction) -> Self {
        Msg::MeetingAction(action)
    }
}

#[derive(Properties, Debug, PartialEq)]
pub struct AttendantsComponentProps {
    #[prop_or_default]
    pub id: String,

    #[prop_or_default]
    pub email: String,

    pub e2ee_enabled: bool,

    pub webtransport_enabled: bool,

    #[prop_or_default]
    pub user_name: Option<String>,

    #[prop_or_default]
    pub user_email: Option<String>,

    #[prop_or_default]
    pub on_logout: Option<Callback<()>>,
}

pub struct AttendantsComponent {
    pub client: VideoCallClient,
    pub media_device_access: MediaDeviceAccess,
    pub share_screen: bool,
    pub mic_enabled: bool,
    pub video_enabled: bool,
    pub peer_list_open: bool,
    pub diagnostics_open: bool,
    pub device_settings_open: bool,
    pub error: Option<String>,
    pub encoder_settings: Option<String>,
    pub mic_error: Option<String>,
    pending_mic_enable: bool,
    pending_video_enable: bool,
    pending_screen_share: bool,
    pub meeting_joined: bool,
    fake_peer_ids: Vec<String>,
    #[cfg(feature = "fake-peers")]
    next_fake_peer_id_counter: usize,
    force_desktop_grid_on_mobile: bool,
    simulation_info_message: Option<String>,
    show_copy_toast: bool,
    pub meeting_start_time_server: Option<f64>, //Server-provided meeting start timestamp - the actual meeting time
    pub call_start_time: Option<f64>,           // Track when the call started for a user
<<<<<<< HEAD
    _timer: Option<Interval>,
    show_dropdown: bool,
    meeting_info_data: Option<MeetingInfoData>, //Meeting info data
=======
    show_dropdown: bool,
>>>>>>> 087cebf5
    meeting_ended_message: Option<String>,
    meeting_info_open: bool,
}

impl AttendantsComponent {
    fn create_video_call_client(ctx: &Context<Self>) -> VideoCallClient {
        let email = ctx.props().email.clone();
        let id = ctx.props().id.clone();
        let websocket_urls = actix_websocket_base()
            .unwrap_or_default()
            .split(',')
            .map(|s| format!("{s}/lobby/{email}/{id}"))
            .collect::<Vec<String>>();
        let webtransport_urls = webtransport_host_base()
            .unwrap_or_default()
            .split(',')
            .map(|s| format!("{s}/lobby/{email}/{id}"))
            .collect::<Vec<String>>();

        log::info!(
            "YEW-UI: Creating VideoCallClient for {} in meeting {} with webtransport_enabled={}",
            email,
            id,
            ctx.props().webtransport_enabled
        );
        if websocket_urls.is_empty() || webtransport_urls.is_empty() {
            log::error!("Runtime config missing or invalid: wsUrl or webTransportHost not set");
        }
        log::info!("YEW-UI: WebSocket URLs: {websocket_urls:?}");
        log::info!("YEW-UI: WebTransport URLs: {webtransport_urls:?}");

        let opts = VideoCallClientOptions {
            userid: email.clone(),
            meeting_id: id.clone(),
            websocket_urls,
            webtransport_urls,
            enable_e2ee: ctx.props().e2ee_enabled,
            enable_webtransport: ctx.props().webtransport_enabled,
            on_connected: {
                let link = ctx.link().clone();
                let webtransport_enabled = ctx.props().webtransport_enabled;
                Callback::from(move |_| {
                    log::info!(
                        "YEW-UI: Connection established (webtransport_enabled={webtransport_enabled})",
                    );
                    link.send_message(Msg::from(WsAction::Connected))
                })
            },
            on_connection_lost: {
                let link = ctx.link().clone();
                let webtransport_enabled = ctx.props().webtransport_enabled;
                Callback::from(move |_| {
                    log::warn!(
                        "YEW-UI: Connection lost (webtransport_enabled={webtransport_enabled})",
                    );
                    link.send_message(Msg::from(WsAction::Lost(None)))
                })
            },
            on_peer_added: {
                let link = ctx.link().clone();
                Callback::from(move |email| link.send_message(Msg::OnPeerAdded(email)))
            },
            on_peer_first_frame: {
                let link = ctx.link().clone();
                Callback::from(move |(email, media_type)| {
                    link.send_message(Msg::OnFirstFrame((email, media_type)))
                })
            },
            on_peer_removed: Some({
                let link = ctx.link().clone();
                Callback::from(move |peer_id: String| {
                    log::info!("Peer removed: {peer_id}");
                    link.send_message(Msg::OnPeerRemoved(peer_id));
                })
            }),
            get_peer_video_canvas_id: Callback::from(|email| email),
            get_peer_screen_canvas_id: Callback::from(|email| format!("screen-share-{}", &email)),
            enable_diagnostics: true,
            diagnostics_update_interval_ms: Some(1000),
            enable_health_reporting: true,
            health_reporting_interval_ms: Some(5000),
            on_encoder_settings_update: Some({
                let link = ctx.link().clone();
                Callback::from(move |settings| {
                    link.send_message(Msg::from(WsAction::EncoderSettingsUpdated(settings)))
                })
            }),
            rtt_testing_period_ms: server_election_period_ms().unwrap_or(2000),
            rtt_probe_interval_ms: Some(200),
            on_meeting_info: Some({
                let link = ctx.link().clone();
                Callback::from(move |start_time_ms: f64| {
<<<<<<< HEAD
                    log::info!("Meeting started at Unix timestamp: {}", start_time_ms);
=======
                    log::info!("Meeting started at Unix timestamp: {start_time_ms}");
>>>>>>> 087cebf5
                    link.send_message(Msg::WsAction(WsAction::MeetingInfoReceived(
                        start_time_ms as u64,
                    )))
                })
            }),
            on_meeting_ended: Some({
                let link = ctx.link().clone();
                Callback::from(move |(end_time_ms, message): (f64, String)| {
<<<<<<< HEAD
                    log::info!("Meeting ended at Unix timestamp: {}", end_time_ms);
=======
                    log::info!("Meeting ended at Unix timestamp: {end_time_ms}");
>>>>>>> 087cebf5
                    // link.send_message(Msg::WsAction(WsAction::MeetingInfoReceived(
                    //     end_time_ms as u64,
                    // )));
                    link.send_message(Msg::WsAction(WsAction::MeetingInfoReceived(
                        end_time_ms as u64,
                    )));
                    link.send_message(Msg::MeetingEnded(message));
                })
            }),
        };

        VideoCallClient::new(opts)
    }

    fn create_media_device_access(ctx: &Context<Self>) -> MediaDeviceAccess {
        let mut media_device_access = MediaDeviceAccess::new();
        media_device_access.on_granted = {
            let link = ctx.link().clone();
            Callback::from(move |_| link.send_message(WsAction::MediaPermissionsGranted))
        };
        media_device_access.on_denied = {
            let link = ctx.link().clone();
            Callback::from(move |e| {
                let complete_error = format!("Error requesting permissions: Please make sure to allow access to both camera and microphone. ({e:?})");
                error!("{complete_error}");
                link.send_message(WsAction::MediaPermissionsError(complete_error.to_string()))
            })
        };
        media_device_access
    }

    #[cfg(feature = "fake-peers")]
    fn view_fake_peer_buttons(&self, ctx: &Context<Self>, add_fake_peer_disabled: bool) -> Html {
        html! {
            <>
                <button
                    class="video-control-button test-button"
                    title="Add Fake Peer"
                    onclick={ctx.link().callback(|_| Msg::AddFakePeer)}
                    disabled={add_fake_peer_disabled}
                    >
                    <svg xmlns="http://www.w3.org/2000/svg" viewBox="0 0 24 24" fill="none" stroke="currentColor" stroke-width="2" stroke-linecap="round" stroke-linejoin="round" class="feather feather-user-plus"><path d="M16 21v-2a4 4 0 0 0-4-4H5a4 4 0 0 0-4 4v2"></path><circle cx="8.5" cy="7" r="4"></circle><line x1="20" y1="8" x2="20" y2="14"></line><line x1="17" y1="11" x2="23" y2="11"></line></svg>
                    <span class="tooltip">{ "Add Fake Peer" }</span>
                </button>
                <button
                    class="video-control-button test-button"
                    title="Remove Fake Peer"
                    onclick={ctx.link().callback(|_| Msg::RemoveLastFakePeer)}>
                    <svg xmlns="http://www.w3.org/2000/svg" viewBox="0 0 24 24" fill="none" stroke="currentColor" stroke-width="2" stroke-linecap="round" stroke-linejoin="round" class="feather feather-user-minus"><path d="M16 21v-2a4 4 0 0 0-4-4H5a4 4 0 0 0-4 4v2"></path><circle cx="8.5" cy="7" r="4"></circle><line x1="23" y1="11" x2="17" y2="11"></line></svg>
                    <span class="tooltip">{ "Remove Fake Peer" }</span>
                </button>
            </>
        }
    }

    #[cfg(not(feature = "fake-peers"))]
    fn view_fake_peer_buttons(&self, _ctx: &Context<Self>, _add_fake_peer_disabled: bool) -> Html {
        html! {} // Empty html when feature is not enabled
    }

    #[cfg(feature = "fake-peers")]
    fn view_grid_toggle(&self, ctx: &Context<Self>) -> Html {
        html! {
            <>
                <button
                class={classes!("video-control-button", "test-button", "mobile-only-grid-toggle", self.force_desktop_grid_on_mobile.then_some("active"))}
                title={if self.force_desktop_grid_on_mobile { "Use Mobile Grid (Stack)" } else { "Force Desktop Grid (Multi-column)" }}
                onclick={ctx.link().callback(|_| Msg::ToggleForceDesktopGrid)}>
                {
                    if self.force_desktop_grid_on_mobile {
                        html!{
                            <svg xmlns="http://www.w3.org/2000/svg" width="24" height="24" viewBox="0 0 24 24" fill="none" stroke="currentColor" stroke-width="2" stroke-linecap="round" stroke-linejoin="round"><rect x="3" y="3" width="7" height="7"></rect><rect x="14" y="3" width="7" height="7"></rect><rect x="14" y="14" width="7" height="7"></rect><rect x="3" y="14" width="7" height="7"></rect></svg>
                        }
                    } else {
                        html!{
                            <svg xmlns="http://www.w3.org/2000/svg" width="24" height="24" viewBox="0 0 24 24" fill="none" stroke="currentColor" stroke-width="2" stroke-linecap="round" stroke-linejoin="round"><line x1="8" y1="6" x2="21" y2="6"></line><line x1="8" y1="12" x2="21" y2="12"></line><line x1="8" y1="18" x2="21" y2="18"></line><line x1="3" y1="6" x2="3.01" y2="6"></line><line x1="3" y1="12" x2="3.01" y2="12"></line><line x1="3" y1="18" x2="3.01" y2="18"></line></svg>
                        }
                    }
                }
                <span class="tooltip">{if self.force_desktop_grid_on_mobile { "Use Mobile Grid" } else { "Force Desktop Grid" }}</span>
            </button>
            </>
        }
    }

    #[cfg(not(feature = "fake-peers"))]
    fn view_grid_toggle(&self, _ctx: &Context<Self>) -> Html {
        html! {} // Empty html when feature is not enabled
    }

    fn play_user_joined() {
        if let Some(_window) = web_sys::window() {
            if let Ok(audio) = HtmlAudioElement::new_with_src("/assets/hi.wav") {
                audio.set_volume(0.4); // Set moderate volume
                if let Err(e) = audio.play() {
                    log::warn!("Failed to play notification sound: {e:?}");
                }
            } else {
                log::warn!("Failed to create audio element for notification sound");
            }
        }
    }

    fn format_meeting_duration(&self) -> String {
        log::info!(
            "format_meeting_duration - meeting_start_time_server: {:?}",
            self.meeting_start_time_server
        );
        if let Some(server_start_ms) = self.meeting_start_time_server {
            let now_ms = js_sys::Date::now();

            log::info!("Server start: {}, Now: {}", server_start_ms, now_ms);
            let elapsed_ms = (now_ms - server_start_ms).max(0.0);

            let elapsed_secs = (elapsed_ms / 1000.0) as u64;

            log::info!("Elapsed seconds: {}", elapsed_secs);
            let hours = elapsed_secs / 3600;
            let minutes = (elapsed_secs % 3600) / 60;
            let seconds = elapsed_secs % 60;

            if hours > 0 {
                format!("{:02}:{:02}:{:02}", hours, minutes, seconds)
            } else {
                format!("{:02}:{:02}", minutes, seconds)
            }
        } else {
            "00:00".to_string()
        }
    }

    pub fn format_user_duration(&self) -> String {
        if let Some(local_start) = self.call_start_time {
            let now_ms = js_sys::Date::now();

            let elapsed_ms = (now_ms - local_start).max(0.0);
            let elapsed_secs = (elapsed_ms / 1000.0) as u64;
            let hours = elapsed_secs / 3600;
            let minutes = (elapsed_secs % 3600) / 60;
            let seconds = elapsed_secs % 60;

            if hours > 0 {
                format!("{:02}:{:02}:{:02}", hours, minutes, seconds)
            } else {
                format!("{:02}:{:02}", minutes, seconds)
            }
        } else {
            "00:00".to_string()
        }
    }
}

impl Component for AttendantsComponent {
    type Message = Msg;
    type Properties = AttendantsComponentProps;

    fn create(ctx: &Context<Self>) -> Self {
        let client = Self::create_video_call_client(ctx);
        let media_device_access = Self::create_media_device_access(ctx);
        let mut self_ = Self {
            client,
            media_device_access,
            share_screen: false,
            mic_enabled: false,
            video_enabled: false,
            peer_list_open: false,
            diagnostics_open: false,
            device_settings_open: false,
            error: None,
            encoder_settings: None,
            mic_error: None,
            pending_mic_enable: false,
            pending_video_enable: false,
            pending_screen_share: false,
            meeting_joined: false,
            fake_peer_ids: Vec::new(),
            #[cfg(feature = "fake-peers")]
            next_fake_peer_id_counter: 1,
            force_desktop_grid_on_mobile: true,
            simulation_info_message: None,
            show_copy_toast: false,
            call_start_time: None,
<<<<<<< HEAD
            _timer: None,
            meeting_start_time_server: None,
            show_dropdown: false,
            meeting_info_data: None,
=======
            meeting_start_time_server: None,
            show_dropdown: false,
>>>>>>> 087cebf5
            meeting_ended_message: None,
            meeting_info_open: false,
        };
        if let Err(e) = crate::constants::app_config() {
            log::error!("{e:?}");
            self_.error = Some(e);
        }

        self_
    }

    fn rendered(&mut self, _ctx: &Context<Self>, first_render: bool) {
        if first_render {
            // Don't auto-connect anymore
        }
    }

    fn update(&mut self, ctx: &Context<Self>, msg: Self::Message) -> bool {
        log::debug!("YEW-UI: AttendantsComponent update: {msg:?}");
        match msg {
            Msg::WsAction(action) => match action {
                WsAction::Connect => {
                    if self.client.is_connected() {
                        return false;
                    }

                    if let Err(e) = self.client.connect() {
                        ctx.link()
                            .send_message(WsAction::Log(format!("Connection failed: {e:?}")));
                    }
                    log::info!("Connected in attendants");
                    self.meeting_joined = true;
                    true
                }
                WsAction::Connected => {
                    log::info!("YEW-UI: Connection established successfully!");
<<<<<<< HEAD

                    self.call_start_time = Some(js_sys::Date::now());

                    if self._timer.is_none() {
                        let link = ctx.link().clone();
                        let interval = Interval::new(1000, move || {
                            link.send_message(Msg::WsAction(WsAction::TimerTick));
                        });
                        self._timer = Some(interval);
                    }
                    true
                }

                WsAction::TimerTick => {
                    log::debug!(
                        "Timer tick - meeting_start: {:?}, user_start: {:?}",
                        self.meeting_start_time_server,
                        self.call_start_time
                    );
                    true
                }

=======
                    self.call_start_time = Some(js_sys::Date::now());
                    true
                }

>>>>>>> 087cebf5
                WsAction::Log(msg) => {
                    warn!("{msg}");
                    false
                }
                WsAction::Lost(reason) => {
                    warn!("Lost with reason {reason:?}");
                    ctx.link().send_message(WsAction::Connect);
                    true
                }
                WsAction::RequestMediaPermissions => {
                    self.media_device_access.request();
                    false
                }
                WsAction::MediaPermissionsGranted => {
                    self.error = None;

                    if self.pending_mic_enable {
                        self.mic_enabled = true;
                        self.pending_mic_enable = false;
                    }

                    if self.pending_video_enable {
                        self.video_enabled = true;
                        self.pending_video_enable = false;
                    }

                    if self.pending_screen_share {
                        self.share_screen = true;
                        self.pending_screen_share = false;
                    }

                    ctx.link().send_message(WsAction::Connect);
                    true
                }
                WsAction::MediaPermissionsError(error) => {
                    self.error = Some(error);
                    self.meeting_joined = false; // Stay on join screen if permissions denied
                    true
                }
                WsAction::EncoderSettingsUpdated(settings) => {
                    self.encoder_settings = Some(settings);
                    true
                }
                WsAction::MeetingInfoReceived(start_time) => {
<<<<<<< HEAD
                    log::info!("Stored meeting_start_time_server: {:?}", start_time);

                    self.meeting_start_time_server = Some(start_time as f64);

                    log::info!(
                        "Stored meeting_start_time_server: {:?}",
                        self.meeting_start_time_server
                    );

                    if self._timer.is_none() {
                        let link = ctx.link().clone();
                        let interval = Interval::new(1000, move || {
                            link.send_message(Msg::WsAction(WsAction::TimerTick));
                        });
                        self._timer = Some(interval);
                    }
=======
                    log::info!("Meeting info received, start_time: {start_time:?}");
                    self.meeting_start_time_server = Some(start_time as f64);
>>>>>>> 087cebf5
                    true
                }
                WsAction::ToggleDropdown => {
                    self.show_dropdown = !self.show_dropdown;
                    true
                }
            },
            Msg::OnPeerAdded(email) => {
                log::info!("New user joined: {email}");
                // Play notification sound when a new user joins the call
                Self::play_user_joined();

                true
            }
            Msg::OnPeerRemoved(_peer_id) => {
                // Trigger a re-render; tiles are rebuilt from current client peer list
                true
            }
            Msg::OnFirstFrame((_email, media_type)) => matches!(media_type, MediaType::SCREEN),
            Msg::OnMicrophoneError(err) => {
                // Disable mic at the top and show UI
                log::error!("Microphone error (full): {err}");
                self.mic_enabled = false;
                self.mic_error = Some(err);
                true
            }
            Msg::DismissMicError => {
                self.mic_error = None;
                true
            }
            Msg::MeetingAction(action) => {
                match action {
                    MeetingAction::ToggleScreenShare => {
                        if !self.share_screen {
                            if self.media_device_access.is_granted() {
                                self.share_screen = true;
                            } else {
                                self.pending_screen_share = true;
                                ctx.link().send_message(WsAction::RequestMediaPermissions);
                            }
                        } else {
                            self.share_screen = false;
                        }
                    }
                    MeetingAction::ToggleMicMute => {
                        if !self.mic_enabled {
                            if self.media_device_access.is_granted() {
                                self.mic_enabled = true;
                            } else {
                                self.pending_mic_enable = true;
                                ctx.link().send_message(WsAction::RequestMediaPermissions);
                            }
                        } else {
                            self.mic_enabled = false;
                        }
                    }
                    MeetingAction::ToggleVideoOnOff => {
                        if !self.video_enabled {
                            if self.media_device_access.is_granted() {
                                self.video_enabled = true;
                            } else {
                                self.pending_video_enable = true;
                                ctx.link().send_message(WsAction::RequestMediaPermissions);
                            }
                        } else {
                            self.video_enabled = false;
                        }
                    }
                }
                true
            }
            Msg::UserScreenAction(action) => {
                match action {
                    UserScreenToggleAction::PeerList => {
                        self.peer_list_open = !self.peer_list_open;
                        if self.peer_list_open {
                            self.diagnostics_open = false;
                        }
                    }
                    UserScreenToggleAction::Diagnostics => {
                        self.diagnostics_open = !self.diagnostics_open;
                        if self.diagnostics_open {
                            self.peer_list_open = false;
                        }
                    }
                    UserScreenToggleAction::DeviceSettings => {
                        self.device_settings_open = !self.device_settings_open;
                        if self.device_settings_open {
                            self.peer_list_open = false;
                            self.diagnostics_open = false;
                        }
                    }

                    UserScreenToggleAction::MeetingInfo => {
                        self.meeting_info_open = !self.meeting_info_open;
                        if self.meeting_info_open {
                            //  self.peer_list_open = false;
                            self.diagnostics_open = false;
                            self.device_settings_open = false;
                        }
<<<<<<< HEAD
                        ctx.link().send_message(Msg::FetchMeetingInfo);
=======
>>>>>>> 087cebf5
                    }
                }
                true
            }
            #[cfg(feature = "fake-peers")]
            Msg::RemoveLastFakePeer => {
                if !self.fake_peer_ids.is_empty() {
                    self.fake_peer_ids.pop();
                }
                self.simulation_info_message = None;
                true
            }
            #[cfg(feature = "fake-peers")]
            Msg::AddFakePeer => {
                let current_total_peers =
                    self.client.sorted_peer_keys().len() + self.fake_peer_ids.len();
                if current_total_peers < CANVAS_LIMIT {
                    let fake_peer_id = format!("fake-peer-{}", self.next_fake_peer_id_counter);
                    self.fake_peer_ids.push(fake_peer_id);
                    self.next_fake_peer_id_counter += 1;
                    self.simulation_info_message = None;
                } else {
                    log::warn!(
                        "Maximum participants ({}) reached. Cannot add more.",
                        CANVAS_LIMIT
                    );
                    self.simulation_info_message =
                        Some(format!("Maximum participants ({}) reached.", CANVAS_LIMIT));
                }
                true // Re-render to update button state or display message
            }
            #[cfg(feature = "fake-peers")]
            Msg::ToggleForceDesktopGrid => {
                self.force_desktop_grid_on_mobile = !self.force_desktop_grid_on_mobile;
                self.simulation_info_message = None;
                true
            }
            Msg::ShowCopyToast(show) => {
                self.show_copy_toast = show;
                if show {
                    let link = ctx.link().clone();
                    Timeout::new(1640, move || {
                        link.send_message(Msg::ShowCopyToast(false));
                    })
                    .forget();
                }
                true
            }
            Msg::HangUp => {
                log::info!("Hanging up - resetting to initial state");

                if self.client.is_connected() {
                    match self.client.disconnect() {
                        Ok(_) => {
                            log::info!("Disconnected from server");
                        }
                        Err(e) => {
                            log::error!("Error disconnecting from server: {e}");
                        }
                    }
                }

<<<<<<< HEAD
                self._timer = None;
=======
>>>>>>> 087cebf5
                self.meeting_joined = false;
                self.mic_enabled = false;
                self.video_enabled = false;
                self.call_start_time = None;
                self.meeting_start_time_server = None;

                Timeout::new(500, move || {
                    let _ = window().location().set_href("/");
                })
                .forget();

                true
            }

<<<<<<< HEAD
            Msg::FetchMeetingInfo => {
                let room_id = ctx.props().id.clone();
                let link = ctx.link().clone();

                wasm_bindgen_futures::spawn_local(async move {
                    let url = format!("/api/meeting/{}/info", room_id);

                    let result = match reqwest::get(&url).await {
                        Ok(response) => {
                            if response.status().is_success() {
                                match response.json().await {
                                    Ok(data) => data,
                                    Err(e) => Err(format!("Failed to parse: {}", e)),
                                }
                            } else {
                                Err(format!("Server error: {}", response.status()))
                            }
                        }
                        Err(e) => Err(format!("Error fetching meeting info: {}", e)),
                    };

                    link.send_message(Msg::MeetingInfoFetched(result));
                });

                false
            }

            Msg::MeetingInfoFetched(result) => {
                match result {
                    Ok(data) => {
                        self.meeting_info_data = Some(data);
                    }
                    Err(e) => {
                        log::error!("Failed to fetch meeting info: {}", e);
                        // Err(format!("Failed to fetch meeting info: {}", e))
                    }
                }

                true
            }

=======
>>>>>>> 087cebf5
            Msg::MeetingEnded(end_time) => {
                self.meeting_ended_message = Some(end_time);
                true
            }
        }
    }

    fn view(&self, ctx: &Context<Self>) -> Html {
        let email = ctx.props().email.clone();
        let media_access_granted = self.media_device_access.is_granted();

        let toggle_peer_list = ctx.link().callback(|_| UserScreenToggleAction::PeerList);
        let toggle_diagnostics = ctx.link().callback(|_| UserScreenToggleAction::Diagnostics);
        let close_diagnostics = ctx.link().callback(|_| UserScreenToggleAction::Diagnostics);

        let real_peers_vec = self.client.sorted_peer_keys();
        let mut display_peers_vec = real_peers_vec.clone();
        display_peers_vec.extend(self.fake_peer_ids.iter().cloned());

        let num_display_peers = display_peers_vec.len();
        // Cap the number of peers used for styling at CANVAS_LIMIT
        let num_peers_for_styling = num_display_peers.min(CANVAS_LIMIT);

        // Determine if the "Add Fake Peer" button should be disabled
        let add_fake_peer_disabled = num_display_peers >= CANVAS_LIMIT;

        let rows: Vec<Html> = display_peers_vec
            .iter()
            .take(CANVAS_LIMIT)
            .enumerate()
            .map(|(i, peer_id)| {
                let full_bleed = display_peers_vec.len() == 1
                    && !self.client.is_screen_share_enabled_for_peer(peer_id);
                html!{ <PeerTile key={format!("tile-{}-{}", i, peer_id)} peer_id={peer_id.clone()} full_bleed={full_bleed} /> }
            })
            .collect();

        // Always let the grid take the whole stage; overlays should not shrink the grid
        let container_style = format!(
            "position: absolute; inset: 0; width: 100%; height: 100%; --num-peers: {};",
            num_peers_for_styling.max(1)
        );

        let on_encoder_settings_update = ctx.link().callback(WsAction::EncoderSettingsUpdated);

        // Compute meeting link for invitation overlay
        let meeting_link = {
            let origin_result = window().location().origin();
            // If obtaining origin fails, fallback to empty string
            let origin = origin_result.unwrap_or_else(|_| "".to_string());
            format!("{}/meeting/{}", origin, ctx.props().id)
        };

        // Callback to copy and trigger toast via component state
        let copy_meeting_link = {
            let meeting_link = meeting_link.clone();
            let link = ctx.link().clone();
            Callback::from(move |_| {
                if let Some(clipboard) = web_sys::window().map(|w| w.navigator().clipboard()) {
                    let _ = clipboard.write_text(&meeting_link);
                    link.send_message(Msg::ShowCopyToast(true));
                }
            })
        };

        let mut grid_container_classes = classes!();
        if self.force_desktop_grid_on_mobile {
            grid_container_classes.push("force-desktop-grid");
        }

        // Create the call timer HTML if the call has started
        let call_timer = if self.call_start_time.is_some() {
            html! {
                <div class="call-timer" >
                    { self.format_user_duration() }
                </div>
            }
        } else {
            html! {} // TODO: show a loading spinner
        };

        // In the view method, before the call_timer declaration
        log::info!(
            "Timer debug - meeting_joined: {}, meeting_start_time: {:?}, call_start_time: {:?}",
            self.meeting_joined,
            self.meeting_start_time_server,
            self.call_start_time
        );

        // Create the top-right controls
        let top_right_controls = html! {
            <div class="top-right-controls">
                {call_timer}
                <button
                    class={classes!("control-button", self.diagnostics_open.then_some("active"))}
                    onclick={toggle_diagnostics.clone()}
                >
                    <svg xmlns="http://www.w3.org/2000/svg" width="24" height="24" viewBox="0 0 24 24" fill="none" stroke="#fff" stroke-width="2" stroke-linecap="round" stroke-linejoin="round">
                        <circle cx="12" cy="12" r="10"></circle>
                        <line x1="12" y1="8" x2="12" y2="12"></line>
                        <line x1="12" y1="16" x2="12.01" y2="16"></line>
                    </svg>
                </button>
            </div>
        };

        // Show Join Meeting button if user hasn't joined yet
        if !self.meeting_joined {
            return html! {
                <ContextProvider<VideoCallClientCtx> context={self.client.clone()}>
                    <div id="main-container" class="meeting-page">
                        <BrowserCompatibility/>
                         {top_right_controls}
                    <div id="join-meeting-container" style="position: fixed; top: 0; left: 0; width: 100vw; height: 100vh; display: flex; flex-direction: column; align-items: center; justify-content: center; background: #000000; z-index: 1000;">
                        // Logout dropdown (top-right corner)
                        {
                            if let (Some(name), Some(email), Some(on_logout)) = (&ctx.props().user_name, &ctx.props().user_email, &ctx.props().on_logout) {
                                html! {
                                    <div style="position: absolute; top: 1rem; right: 1rem; z-index: 1001;">
                                        <button
                                            onclick={ctx.link().callback(|_| WsAction::ToggleDropdown)}
                                            class="flex items-center gap-2 px-4 py-2 bg-gray-800 hover:bg-gray-700 rounded-lg text-white text-sm transition-colors"
                                            style="display: flex; align-items: center; gap: 0.5rem; padding: 0.5rem 1rem; background: #1f2937; border-radius: 0.5rem; color: white; font-size: 0.875rem; transition: background 0.2s; border: none; cursor: pointer;"
                                        >
                                            <span>{name}</span>
                                            <svg style="width: 1rem; height: 1rem;" fill="none" stroke="currentColor" viewBox="0 0 24 24">
                                                <path stroke-linecap="round" stroke-linejoin="round" stroke-width="2" d="M19 9l-7 7-7-7" />
                                            </svg>
                                        </button>

                                        {
                                            if self.show_dropdown {
                                                html! {
                                                    <div style="position: absolute; right: 0; margin-top: 0.5rem; width: 14rem; background: white; border-radius: 0.5rem; box-shadow: 0 10px 15px -3px rgba(0, 0, 0, 0.1); border: 1px solid #e5e7eb; padding: 0.25rem 0;">
                                                        <div style="padding: 0.75rem 1rem; border-bottom: 1px solid #e5e7eb;">
                                                            <p style="font-size: 0.875rem; font-weight: 500; color: #111827; margin: 0;">{name}</p>
                                                            <p style="font-size: 0.75rem; color: #6b7280; margin: 0; overflow: hidden; text-overflow: ellipsis;">{email}</p>
                                                        </div>
                                                        <button
                                                            onclick={on_logout.reform(|_| ())}
                                                            class="logout-button"
                                                            style="width: 100%; text-align: left; padding: 0.5rem 1rem; font-size: 0.875rem; color: #dc2626; background: transparent; border: none; cursor: pointer;"
                                                        >
                                                            {"Sign out"}
                                                        </button>
                                                    </div>
                                                }
                                            } else {
                                                html! {}
                                            }
                                        }
                                    </div>
                                }
                            } else {
                                html! {}
                            }
                        }

                        <div style="text-align: center; color: white; margin-bottom: 2rem;">
                            <h2>{"Ready to join the meeting?"}</h2>
                            <p>{"Click the button below to join and start listening to others."}</p>
                            {if let Some(error) = &self.error {
                                html! { <p style="color: #ff6b6b; margin-top: 1rem;">{error}</p> }
                            } else {
                                html! {}
                            }}
                        </div>
                        <button
                            class="btn-apple btn-primary"
                            onclick={ctx.link().callback(|_| WsAction::RequestMediaPermissions)}
                        >
                            {"Join Meeting"}
                        </button>
                    </div>
                    </div>
                </ContextProvider<VideoCallClientCtx>>
            };
        }

        // Create MeetingTime for context - child components (MeetingInfo) read from this
        let meeting_time = MeetingTime {
            call_start_time: self.call_start_time,
            meeting_start_time: self.meeting_start_time_server,
        };

        html! {
            <ContextProvider<MeetingTimeCtx> context={meeting_time}>
            <ContextProvider<VideoCallClientCtx> context={self.client.clone()}>
                <div id="main-container" class="meeting-page">
                    <BrowserCompatibility/>
                     {top_right_controls.clone()}
                <div id="grid-container"
                    class={grid_container_classes}
                    data-peers={num_peers_for_styling.to_string()}
                    style={container_style}>
                    { rows }

                    { // Invitation overlay when there are no connected peers
                        if num_display_peers == 0 {
                            html! {
                                <div id="invite-overlay" class="card-apple" style="position: fixed; top: 50%; left: 50%; transform: translate(-50%, -50%); width: 90%; max-width: 420px; z-index: 0; text-align: center;">
                                    <h4 style="margin-top:0;">{"Your meeting is ready!"}</h4>
                                    <p style="font-size: 0.9rem; opacity: 0.8;">{"Share this meeting link with others you want in the meeting"}</p>
                                    <div style="display:flex; align-items:center; margin-top: 0.75rem; margin-bottom: 0.75rem;">
                                        <input
                                            id="meeting-link-input"
                                            value={meeting_link.clone()}
                                            readonly=true
                                            class="input-apple" style="flex:1; overflow:hidden; text-overflow: ellipsis;"/>
                                        <button
                                            class={classes!("btn-apple", "btn-primary", "btn-sm", "copy-button", self.show_copy_toast.then_some("btn-pop-animate"))}
                                            style="margin-left: 0.5rem;"
                                            onclick={copy_meeting_link}
                                        >
                                            {"Copy"}
                                            { if self.show_copy_toast {
                                                html!{
                                                    <div class="sparkles" aria-hidden="true">
                                                        <span class="sparkle"></span>
                                                        <span class="sparkle"></span>
                                                        <span class="sparkle"></span>
                                                        <span class="sparkle"></span>
                                                        <span class="sparkle"></span>
                                                        <span class="sparkle"></span>
                                                        <span class="sparkle"></span>
                                                        <span class="sparkle"></span>
                                                    </div>
                                                }
                                            } else { html!{} } }
                                        </button>
                                    </div>
                                    <p style="font-size: 0.8rem; opacity: 0.7;">{"People who use this meeting link must get your permission before they can join."}</p>
                                    <div
                                        class={classes!("copy-toast", self.show_copy_toast.then_some("copy-toast--visible"))}
                                        role="alert"
                                        aria-live="assertive"
                                        aria-hidden={( !self.show_copy_toast ).to_string()}
                                    >
                                        {"Link copied to clipboard"}
                                    </div>
                                </div>
                            }
                        } else { html!{} }
                    }

                    {
                        if users_allowed_to_stream().unwrap_or_default().iter().any(|host| host == &email) || users_allowed_to_stream().unwrap_or_default().is_empty() {
                            html! {
                                <nav class="host">
                                    <div class="controls">
                                        <nav class="video-controls-container">
<<<<<<< HEAD
                                            <button
                                                class={classes!("video-control-button", self.mic_enabled.then_some("active"))}
                                                onclick={ctx.link().callback(|_| MeetingAction::ToggleMicMute)}>
                                                {
                                                    if self.mic_enabled {
                                                        html! {
                                                            <>
                                                                <svg xmlns="http://www.w3.org/2000/svg" viewBox="0 0 24 24" fill="none" stroke="currentColor" stroke-width="2" stroke-linecap="round" stroke-linejoin="round">
                                                                    <path d="M12 2a3 3 0 0 0-3 3v7a3 3 0 0 0 6 0V5a3 3 0 0 0-3-3z"></path>
                                                                    <path d="M19 10v2a7 7 0 0 1-14 0v-2"></path>
                                                                    <line x1="12" y1="19" x2="12" y2="22"></line>
                                                                </svg>
                                                                <span class="tooltip">{ "Mute" }</span>
                                                            </>
                                                        }
                                                    } else {
                                                        html! {
                                                            <>
                                                                <svg xmlns="http://www.w3.org/2000/svg" viewBox="0 0 24 24" fill="none" stroke="currentColor" stroke-width="2" stroke-linecap="round" stroke-linejoin="round">
                                                                    <line x1="1" y1="1" x2="23" y2="23"></line>
                                                                    <path d="M9 9v3a3 3 0 0 0 5.12 2.12M15 9.34V5a3 3 0 0 0-5.94-.6"></path>
                                                                    <path d="M17 16.95A7 7 0 0 1 5 12v-2m14 0v2a7 7 0 0 1-.11 1.23"></path>
                                                                    <line x1="12" y1="19" x2="12" y2="22"></line>
                                                                </svg>
                                                                <span class="tooltip">{ "Unmute" }</span>
                                                            </>
                                                        }
                                                    }
                                                }
                                            </button>
                                            <button
                                                class={classes!("video-control-button", self.video_enabled.then_some("active"))}
                                                onclick={ctx.link().callback(|_| MeetingAction::ToggleVideoOnOff)}>
                                                {
                                                    if self.video_enabled {
                                                        html! {
                                                            <>
                                                                <svg xmlns="http://www.w3.org/2000/svg" viewBox="0 0 24 24" fill="none" stroke="currentColor" stroke-width="2" stroke-linecap="round" stroke-linejoin="round">
                                                                    <polygon points="23 7 16 12 23 17 23 7"></polygon>
                                                                    <rect x="1" y="5" width="15" height="14" rx="2" ry="2"></rect>
                                                                </svg>
                                                                <span class="tooltip">{ "Stop Video" }</span>
                                                            </>
                                                        }
                                                    } else {
                                                        html! {
                                                            <>
                                                                <svg xmlns="http://www.w3.org/2000/svg" viewBox="0 0 24 24" fill="none" stroke="currentColor" stroke-width="2" stroke-linecap="round" stroke-linejoin="round">
                                                                    <path d="M16 16v1a4 4 0 0 1-4 4H3a4 4 0 0 1-4-4V7a4 4 0 0 1 4-4h2m5.66 0H14a2 2 0 0 1 2 2v3.34l1 1L23 7v10"></path>
                                                                    <line x1="1" y1="1" x2="23" y2="23"></line>
                                                                </svg>
                                                                <span class="tooltip">{ "Start Video" }</span>
                                                            </>
                                                        }
                                                    }
                                                }
                                            </button>

=======
                                            <MicButton
                                                enabled={self.mic_enabled}
                                                onclick={ctx.link().callback(|_| MeetingAction::ToggleMicMute)}
                                            />
                                            <CameraButton
                                                enabled={self.video_enabled}
                                                onclick={ctx.link().callback(|_| MeetingAction::ToggleVideoOnOff)}
                                            />
>>>>>>> 087cebf5
                                            // Hide screen share button on Safari/iOS devices
                                            {
                                                if !is_ios() {
                                                    html! {
                                                        <ScreenShareButton
                                                            active={self.share_screen}
                                                            onclick={ctx.link().callback(|_| MeetingAction::ToggleScreenShare)}
                                                        />
                                                    }
                                                } else {
                                                    html! {}
                                                }
                                            }
                                            <PeerListButton
                                                open={self.peer_list_open}
                                                onclick={toggle_peer_list.clone()}
                                            />
                                            <DiagnosticsButton
                                                open={self.diagnostics_open}
                                                onclick={toggle_diagnostics.clone()}
                                            />
                                            <DeviceSettingsButton
                                                open={self.device_settings_open}
                                                onclick={ctx.link().callback(|_| UserScreenToggleAction::DeviceSettings)}
                                            />
                                            <HangUpButton
                                                onclick={ctx.link().callback(|_| Msg::HangUp)}
                                            />
                                            { self.view_grid_toggle(ctx) }
                                            { self.view_fake_peer_buttons(ctx, add_fake_peer_disabled) }
                                        </nav>
                                        { html!{} }
                                                                {
                            if let Some(message) = &self.simulation_info_message {
                                html!{
                                    <p class="simulation-info-message">{ message }</p>
                                }
                            } else {
                                html!{}
                            }
                        }
                                    </div>
                                    {
                                        if let Some(err) = &self.mic_error {
                                            let displayed: String = err.chars().take(200).collect();
                                            html!{
                                                <div class="glass-backdrop">
                                                    <div class="card-apple" style="width: 380px;">
                                                        <h4 style="margin-top:0;">{"Microphone issue"}</h4>
                                                        <p style="color:#AEAEB2; margin-top:0.25rem;">{"We couldn't start your microphone."}</p>
                                                        <p style="margin-top:0.5rem;">{ displayed }</p>
                                                        <div style="display:flex; gap:8px; justify-content:flex-end; margin-top:12px;">
                                                            <button class="btn-apple btn-secondary btn-sm" onclick={ctx.link().callback(|_| Msg::DismissMicError)}>{"Close"}</button>
                                                            <button class="btn-apple btn-primary btn-sm" onclick={ctx.link().callback(|_| MeetingAction::ToggleMicMute)}>{"Retry"}</button>
                                                        </div>
                                                    </div>
                                                </div>
                                            }
                                        } else { html!{} }
                                    }
                                    {
                                         if media_access_granted {
                                             html! {<Host
                                                 share_screen={self.share_screen}
                                                 mic_enabled={self.mic_enabled}
                                                 video_enabled={self.video_enabled}
                                                 on_encoder_settings_update={on_encoder_settings_update}
                                                 device_settings_open={self.device_settings_open}
                                                 on_device_settings_toggle={ctx.link().callback(|_| UserScreenToggleAction::DeviceSettings)}
                                                 on_microphone_error={ctx.link().callback(Msg::OnMicrophoneError)}
                                             />}
                                         } else {
                                             html! {<></>}
                                         }
                                    }
                                    <div class={classes!("connection-led", if self.client.is_connected() { "connected" } else { "connecting" })} title={if self.client.is_connected() { "Connected" } else { "Connecting" }}></div>

                                </nav>
                            }
                        } else {
                            error!("User not allowed to stream");
                            let allowed = users_allowed_to_stream().unwrap_or_default();
                            error!("allowed users {}", allowed.join(", "));
                            html! {}
                        }
                    }
                </div>
                <div id="peer-list-container" class={if self.peer_list_open {"visible"} else {""}}>
                    {
                        if self.peer_list_open {
                            let toggle_meeting_info = ctx.link().callback(|_| UserScreenToggleAction::MeetingInfo);
                            html! {
                                <PeerList
                                    peers={display_peers_vec.clone()}
                                    onclose={toggle_peer_list}
                                    show_meeting_info={self.meeting_info_open}
                                    room_id={ctx.props().id.clone()}
                                    num_participants={num_display_peers}
<<<<<<< HEAD
                                    meeting_duration={self.format_meeting_duration()}
                                    user_meeting_duration={self.format_user_duration()}
                                    started_at={self.meeting_info_data.as_ref().map(|d| d.started_at.clone())}
                                    ended_at={self.meeting_info_data.as_ref().and_then(|d| d.ended_at.clone())}
=======
>>>>>>> 087cebf5
                                    is_active={self.meeting_joined && self.meeting_ended_message.is_none()}
                                    on_toggle_meeting_info={toggle_meeting_info}
                                />
                            }
                        } else {
                                html! {}
                        }
                    }
                </div>

                {
                    if let Some(ref message) = self.meeting_ended_message {
                        html! {
                            <div class="glass-backdrop" style="z-index: 9999;">
                                <div class="card-apple" style="width: 420px; text-align: center;">
                                    <svg xmlns="http://www.w3.org/2000/svg" width="64" height="64" viewBox="0 0 24 24" fill="none" stroke="#ff6b6b" stroke-width="2" style="margin: 0 auto 1rem;">
                                        <circle cx="12" cy="12" r="10"></circle>
                                        <line x1="15" y1="9" x2="9" y2="15"></line>
                                        <line x1="9" y1="9" x2="15" y2="15"></line>
                                    </svg>
                                    <h4 style="margin-top:0; margin-bottom: 0.5rem;">{"Meeting Ended"}</h4>
                                    <p style="font-size: 1rem; margin: 1.5rem 0; color: #666;">
                                        {message}
                                    </p>
                                    <button
                                        class="btn-apple btn-primary"
                                        onclick={Callback::from(|_| {
                                            if let Some(window) = web_sys::window() {
                                                let _ = window.location().set_href("/");
                                            }
                                        })}>
                                        {"Return to Home"}
                                    </button>
                                </div>
                            </div>
                        }
                    } else {
                        html! {}
                    }
                }

                {
                    if self.diagnostics_open {
                        html!{
                            <Diagnostics
                                is_open={true}
                                on_close={close_diagnostics}
                                video_enabled={self.video_enabled}
                                mic_enabled={self.mic_enabled}
                                share_screen={self.share_screen}
                            />
                        }
                    } else { html!{} }
                }
                </div>
            </ContextProvider<VideoCallClientCtx>>
            </ContextProvider<MeetingTimeCtx>>
        }
    }
}<|MERGE_RESOLUTION|>--- conflicted
+++ resolved
@@ -31,13 +31,8 @@
 use crate::constants::{
     server_election_period_ms, users_allowed_to_stream, webtransport_host_base, CANVAS_LIMIT,
 };
-<<<<<<< HEAD
-use crate::context::VideoCallClientCtx;
-use gloo_timers::callback::{Interval, Timeout};
-=======
 use crate::context::{MeetingTime, MeetingTimeCtx, VideoCallClientCtx};
 use gloo_timers::callback::Timeout;
->>>>>>> 087cebf5
 use gloo_utils::window;
 use log::{error, warn};
 use serde::Deserialize;
@@ -59,10 +54,6 @@
     MediaPermissionsError(String),
     Log(String),
     EncoderSettingsUpdated(String),
-<<<<<<< HEAD
-    TimerTick,
-=======
->>>>>>> 087cebf5
     MeetingInfoReceived(u64),
     ToggleDropdown,
 }
@@ -81,18 +72,6 @@
     Diagnostics,
     DeviceSettings,
     MeetingInfo,
-<<<<<<< HEAD
-}
-
-#[derive(Debug, Clone, PartialEq, Deserialize)]
-pub struct MeetingInfoData {
-    pub room_id: String,
-    pub started_at: String,
-    pub ended_at: Option<String>,
-    pub duration_ms: i64,
-    pub is_active: bool,
-=======
->>>>>>> 087cebf5
 }
 
 #[derive(Debug)]
@@ -113,12 +92,6 @@
     ToggleForceDesktopGrid,
     HangUp,
     ShowCopyToast(bool),
-<<<<<<< HEAD
-    #[allow(dead_code)]
-    FetchMeetingInfo,
-    MeetingInfoFetched(Result<MeetingInfoData, String>),
-=======
->>>>>>> 087cebf5
     MeetingEnded(String),
 }
 
@@ -186,13 +159,7 @@
     show_copy_toast: bool,
     pub meeting_start_time_server: Option<f64>, //Server-provided meeting start timestamp - the actual meeting time
     pub call_start_time: Option<f64>,           // Track when the call started for a user
-<<<<<<< HEAD
-    _timer: Option<Interval>,
     show_dropdown: bool,
-    meeting_info_data: Option<MeetingInfoData>, //Meeting info data
-=======
-    show_dropdown: bool,
->>>>>>> 087cebf5
     meeting_ended_message: Option<String>,
     meeting_info_open: bool,
 }
@@ -285,11 +252,7 @@
             on_meeting_info: Some({
                 let link = ctx.link().clone();
                 Callback::from(move |start_time_ms: f64| {
-<<<<<<< HEAD
-                    log::info!("Meeting started at Unix timestamp: {}", start_time_ms);
-=======
                     log::info!("Meeting started at Unix timestamp: {start_time_ms}");
->>>>>>> 087cebf5
                     link.send_message(Msg::WsAction(WsAction::MeetingInfoReceived(
                         start_time_ms as u64,
                     )))
@@ -298,11 +261,7 @@
             on_meeting_ended: Some({
                 let link = ctx.link().clone();
                 Callback::from(move |(end_time_ms, message): (f64, String)| {
-<<<<<<< HEAD
-                    log::info!("Meeting ended at Unix timestamp: {}", end_time_ms);
-=======
                     log::info!("Meeting ended at Unix timestamp: {end_time_ms}");
->>>>>>> 087cebf5
                     // link.send_message(Msg::WsAction(WsAction::MeetingInfoReceived(
                     //     end_time_ms as u64,
                     // )));
@@ -485,15 +444,8 @@
             simulation_info_message: None,
             show_copy_toast: false,
             call_start_time: None,
-<<<<<<< HEAD
-            _timer: None,
             meeting_start_time_server: None,
             show_dropdown: false,
-            meeting_info_data: None,
-=======
-            meeting_start_time_server: None,
-            show_dropdown: false,
->>>>>>> 087cebf5
             meeting_ended_message: None,
             meeting_info_open: false,
         };
@@ -530,35 +482,10 @@
                 }
                 WsAction::Connected => {
                     log::info!("YEW-UI: Connection established successfully!");
-<<<<<<< HEAD
-
-                    self.call_start_time = Some(js_sys::Date::now());
-
-                    if self._timer.is_none() {
-                        let link = ctx.link().clone();
-                        let interval = Interval::new(1000, move || {
-                            link.send_message(Msg::WsAction(WsAction::TimerTick));
-                        });
-                        self._timer = Some(interval);
-                    }
-                    true
-                }
-
-                WsAction::TimerTick => {
-                    log::debug!(
-                        "Timer tick - meeting_start: {:?}, user_start: {:?}",
-                        self.meeting_start_time_server,
-                        self.call_start_time
-                    );
-                    true
-                }
-
-=======
                     self.call_start_time = Some(js_sys::Date::now());
                     true
                 }
 
->>>>>>> 087cebf5
                 WsAction::Log(msg) => {
                     warn!("{msg}");
                     false
@@ -603,27 +530,8 @@
                     true
                 }
                 WsAction::MeetingInfoReceived(start_time) => {
-<<<<<<< HEAD
-                    log::info!("Stored meeting_start_time_server: {:?}", start_time);
-
-                    self.meeting_start_time_server = Some(start_time as f64);
-
-                    log::info!(
-                        "Stored meeting_start_time_server: {:?}",
-                        self.meeting_start_time_server
-                    );
-
-                    if self._timer.is_none() {
-                        let link = ctx.link().clone();
-                        let interval = Interval::new(1000, move || {
-                            link.send_message(Msg::WsAction(WsAction::TimerTick));
-                        });
-                        self._timer = Some(interval);
-                    }
-=======
                     log::info!("Meeting info received, start_time: {start_time:?}");
                     self.meeting_start_time_server = Some(start_time as f64);
->>>>>>> 087cebf5
                     true
                 }
                 WsAction::ToggleDropdown => {
@@ -724,10 +632,6 @@
                             self.diagnostics_open = false;
                             self.device_settings_open = false;
                         }
-<<<<<<< HEAD
-                        ctx.link().send_message(Msg::FetchMeetingInfo);
-=======
->>>>>>> 087cebf5
                     }
                 }
                 true
@@ -790,10 +694,6 @@
                     }
                 }
 
-<<<<<<< HEAD
-                self._timer = None;
-=======
->>>>>>> 087cebf5
                 self.meeting_joined = false;
                 self.mic_enabled = false;
                 self.video_enabled = false;
@@ -808,50 +708,6 @@
                 true
             }
 
-<<<<<<< HEAD
-            Msg::FetchMeetingInfo => {
-                let room_id = ctx.props().id.clone();
-                let link = ctx.link().clone();
-
-                wasm_bindgen_futures::spawn_local(async move {
-                    let url = format!("/api/meeting/{}/info", room_id);
-
-                    let result = match reqwest::get(&url).await {
-                        Ok(response) => {
-                            if response.status().is_success() {
-                                match response.json().await {
-                                    Ok(data) => data,
-                                    Err(e) => Err(format!("Failed to parse: {}", e)),
-                                }
-                            } else {
-                                Err(format!("Server error: {}", response.status()))
-                            }
-                        }
-                        Err(e) => Err(format!("Error fetching meeting info: {}", e)),
-                    };
-
-                    link.send_message(Msg::MeetingInfoFetched(result));
-                });
-
-                false
-            }
-
-            Msg::MeetingInfoFetched(result) => {
-                match result {
-                    Ok(data) => {
-                        self.meeting_info_data = Some(data);
-                    }
-                    Err(e) => {
-                        log::error!("Failed to fetch meeting info: {}", e);
-                        // Err(format!("Failed to fetch meeting info: {}", e))
-                    }
-                }
-
-                true
-            }
-
-=======
->>>>>>> 087cebf5
             Msg::MeetingEnded(end_time) => {
                 self.meeting_ended_message = Some(end_time);
                 true
@@ -1103,66 +959,6 @@
                                 <nav class="host">
                                     <div class="controls">
                                         <nav class="video-controls-container">
-<<<<<<< HEAD
-                                            <button
-                                                class={classes!("video-control-button", self.mic_enabled.then_some("active"))}
-                                                onclick={ctx.link().callback(|_| MeetingAction::ToggleMicMute)}>
-                                                {
-                                                    if self.mic_enabled {
-                                                        html! {
-                                                            <>
-                                                                <svg xmlns="http://www.w3.org/2000/svg" viewBox="0 0 24 24" fill="none" stroke="currentColor" stroke-width="2" stroke-linecap="round" stroke-linejoin="round">
-                                                                    <path d="M12 2a3 3 0 0 0-3 3v7a3 3 0 0 0 6 0V5a3 3 0 0 0-3-3z"></path>
-                                                                    <path d="M19 10v2a7 7 0 0 1-14 0v-2"></path>
-                                                                    <line x1="12" y1="19" x2="12" y2="22"></line>
-                                                                </svg>
-                                                                <span class="tooltip">{ "Mute" }</span>
-                                                            </>
-                                                        }
-                                                    } else {
-                                                        html! {
-                                                            <>
-                                                                <svg xmlns="http://www.w3.org/2000/svg" viewBox="0 0 24 24" fill="none" stroke="currentColor" stroke-width="2" stroke-linecap="round" stroke-linejoin="round">
-                                                                    <line x1="1" y1="1" x2="23" y2="23"></line>
-                                                                    <path d="M9 9v3a3 3 0 0 0 5.12 2.12M15 9.34V5a3 3 0 0 0-5.94-.6"></path>
-                                                                    <path d="M17 16.95A7 7 0 0 1 5 12v-2m14 0v2a7 7 0 0 1-.11 1.23"></path>
-                                                                    <line x1="12" y1="19" x2="12" y2="22"></line>
-                                                                </svg>
-                                                                <span class="tooltip">{ "Unmute" }</span>
-                                                            </>
-                                                        }
-                                                    }
-                                                }
-                                            </button>
-                                            <button
-                                                class={classes!("video-control-button", self.video_enabled.then_some("active"))}
-                                                onclick={ctx.link().callback(|_| MeetingAction::ToggleVideoOnOff)}>
-                                                {
-                                                    if self.video_enabled {
-                                                        html! {
-                                                            <>
-                                                                <svg xmlns="http://www.w3.org/2000/svg" viewBox="0 0 24 24" fill="none" stroke="currentColor" stroke-width="2" stroke-linecap="round" stroke-linejoin="round">
-                                                                    <polygon points="23 7 16 12 23 17 23 7"></polygon>
-                                                                    <rect x="1" y="5" width="15" height="14" rx="2" ry="2"></rect>
-                                                                </svg>
-                                                                <span class="tooltip">{ "Stop Video" }</span>
-                                                            </>
-                                                        }
-                                                    } else {
-                                                        html! {
-                                                            <>
-                                                                <svg xmlns="http://www.w3.org/2000/svg" viewBox="0 0 24 24" fill="none" stroke="currentColor" stroke-width="2" stroke-linecap="round" stroke-linejoin="round">
-                                                                    <path d="M16 16v1a4 4 0 0 1-4 4H3a4 4 0 0 1-4-4V7a4 4 0 0 1 4-4h2m5.66 0H14a2 2 0 0 1 2 2v3.34l1 1L23 7v10"></path>
-                                                                    <line x1="1" y1="1" x2="23" y2="23"></line>
-                                                                </svg>
-                                                                <span class="tooltip">{ "Start Video" }</span>
-                                                            </>
-                                                        }
-                                                    }
-                                                }
-                                            </button>
-
-=======
                                             <MicButton
                                                 enabled={self.mic_enabled}
                                                 onclick={ctx.link().callback(|_| MeetingAction::ToggleMicMute)}
@@ -1171,7 +967,6 @@
                                                 enabled={self.video_enabled}
                                                 onclick={ctx.link().callback(|_| MeetingAction::ToggleVideoOnOff)}
                                             />
->>>>>>> 087cebf5
                                             // Hide screen share button on Safari/iOS devices
                                             {
                                                 if !is_ios() {
@@ -1270,13 +1065,6 @@
                                     show_meeting_info={self.meeting_info_open}
                                     room_id={ctx.props().id.clone()}
                                     num_participants={num_display_peers}
-<<<<<<< HEAD
-                                    meeting_duration={self.format_meeting_duration()}
-                                    user_meeting_duration={self.format_user_duration()}
-                                    started_at={self.meeting_info_data.as_ref().map(|d| d.started_at.clone())}
-                                    ended_at={self.meeting_info_data.as_ref().and_then(|d| d.ended_at.clone())}
-=======
->>>>>>> 087cebf5
                                     is_active={self.meeting_joined && self.meeting_ended_message.is_none()}
                                     on_toggle_meeting_info={toggle_meeting_info}
                                 />
