--- conflicted
+++ resolved
@@ -45,12 +45,9 @@
     MediaPermissionsError(String),
     Log(String),
     EncoderSettingsUpdated(String),
-<<<<<<< HEAD
     TimerTick,
     MeetingInfoReceived(u64),
-=======
     ToggleDropdown,
->>>>>>> c35c1bc6
 }
 
 #[allow(clippy::enum_variant_names)]
@@ -150,13 +147,10 @@
     force_desktop_grid_on_mobile: bool,
     simulation_info_message: Option<String>,
     show_copy_toast: bool,
-<<<<<<< HEAD
     pub meeting_start_time_server: Option<f64>, //Server-provided meeting start timestamp
     pub call_start_time: Option<f64>,           // Track when the call started
     _timer: Option<Interval>,
-=======
     show_dropdown: bool,
->>>>>>> c35c1bc6
 }
 
 impl AttendantsComponent {
@@ -419,13 +413,10 @@
             force_desktop_grid_on_mobile: true,
             simulation_info_message: None,
             show_copy_toast: false,
-<<<<<<< HEAD
             call_start_time: None,
             _timer: None,
             meeting_start_time_server: None,
-=======
             show_dropdown: false,
->>>>>>> c35c1bc6
         };
         if let Err(e) = crate::constants::app_config() {
             log::error!("{e:?}");
@@ -521,7 +512,6 @@
                     self.encoder_settings = Some(settings);
                     true
                 }
-<<<<<<< HEAD
                 WsAction::MeetingInfoReceived(start_time) => {
                     log::info!(
                         "📅 Received meeting start time from server: {} ms",
@@ -537,11 +527,10 @@
                         });
                         self._timer = Some(interval);
                     }
-
-=======
+                    true
+                }
                 WsAction::ToggleDropdown => {
                     self.show_dropdown = !self.show_dropdown;
->>>>>>> c35c1bc6
                     true
                 }
             },
@@ -699,6 +688,7 @@
                 true
             }
         }
+    
     }
 
     fn view(&self, ctx: &Context<Self>) -> Html {
@@ -1203,6 +1193,7 @@
                         }
                     } else { html!{} }
                 }
+            
             </div>
         }
     }
