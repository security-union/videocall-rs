use std::collections::HashMap;
use std::sync::Arc;

<<<<<<< HEAD
use crate::constants::WEBTRANSPORT_ENABLED;
=======
use crate::constants::AUDIO_CHANNELS;
use crate::constants::AUDIO_CODEC;
use crate::constants::AUDIO_SAMPLE_RATE;
use crate::constants::VIDEO_CODEC;
>>>>>>> 206d509c
use crate::constants::WEBTRANSPORT_HOST;
use crate::model::decode::{AudioPeerDecoder, VideoPeerDecoder};
use crate::model::MediaPacketWrapper;
use crate::{components::host::Host, constants::ACTIX_WEBSOCKET};
use gloo::timers::callback::Interval;
use gloo_console::log;
use js_sys::Boolean;
use js_sys::JsString;
use js_sys::Reflect;
use js_sys::Uint8Array;
use protobuf::Message;
use types::protos::media_packet::media_packet;
use types::protos::media_packet::media_packet::MediaType;
use types::protos::media_packet::MediaPacket;
use wasm_bindgen::JsCast;
use wasm_bindgen::JsValue;
use wasm_bindgen_futures::JsFuture;

use web_sys::*;
use yew::prelude::*;
use yew::virtual_dom::VNode;
use yew::{html, Component, Context, Html};
use yew_websocket::websocket::{WebSocketService, WebSocketStatus, WebSocketTask};
use yew_webtransport::webtransport::{
    process_binary, WebTransportService, WebTransportStatus, WebTransportTask,
};

use super::device_permissions::request_permissions;

// This is important https://plnkr.co/edit/1yQd8ozGXlV9bwK6?preview
// https://github.com/WebAudio/web-audio-api-v2/issues/133

#[derive(Debug)]
pub enum WsAction {
    Connect(bool),
    Connected,
    Disconnect,
    Lost(Option<JsValue>),
    RequestMediaPermissions,
    MediaPermissionsGranted,
    MediaPermissionsError(String),
    Log(String),
}

#[derive(Debug)]
pub enum Connection {
    WebSocket(WebSocketTask),
    WebTransport(WebTransportTask),
}

#[derive(Debug)]
pub enum MeetingAction {
    ToggleScreenShare,
    ToggleMicMute,
    ToggleVideoOnOff,
}

pub enum Msg {
    WsAction(WsAction),
    MeetingAction(MeetingAction),
    OnInboundMedia(MediaPacketWrapper),
    OnOutboundPacket(MediaPacket),
    OnDatagram(Vec<u8>),
    OnUniStream(WebTransportReceiveStream),
    OnBidiStream(WebTransportBidirectionalStream),
    OnMessage(Vec<u8>, WebTransportMessageType),
}

impl From<WsAction> for Msg {
    fn from(action: WsAction) -> Self {
        Msg::WsAction(action)
    }
}

impl From<MeetingAction> for Msg {
    fn from(action: MeetingAction) -> Self {
        Msg::MeetingAction(action)
    }
}

#[derive(Properties, Debug, PartialEq)]
pub struct AttendantsComponentProps {
    #[prop_or_default]
    pub id: String,

    #[prop_or_default]
    pub email: String,

    pub webtransport_enabled: bool,
}

#[derive(Clone, Debug, PartialEq, Eq)]
pub enum WebTransportMessageType {
    Datagram,
    UnidirectionalStream,
    BidirectionalStream,
    Unknown,
}

pub struct AttendantsComponent {
    pub connection: Option<Connection>,
    pub media_packet: MediaPacket,
    pub connected: bool,
    pub connected_peers: HashMap<String, ClientSubscription>,
    pub sorted_connected_peers_keys: Vec<String>,
    pub outbound_audio_buffer: [u8; 2000],
    pub share_screen: bool,
    pub webtransport_enabled: bool,
    pub mic_enabled: bool,
    pub video_enabled: bool,
    pub heartbeat: Option<Interval>,
    pub error: Option<String>,
    pub media_access_granted: bool,
}

pub struct ClientSubscription {
<<<<<<< HEAD
    pub audio: AudioPeerDecoder,
    pub video: VideoPeerDecoder,
    pub screen: VideoPeerDecoder,
=======
    pub video_decoder: VideoDecoderWithBuffer,
    pub screen_decoder: VideoDecoderWithBuffer,
    pub audio_decoder: AudioDecoder,
    pub waiting_for_video_keyframe: bool,
    pub waiting_for_audio_keyframe: bool,
    pub waiting_for_screen_keyframe: bool,
    pub last_video_sequence: u64,
    pub last_audio_sequence: u64,
    pub last_screen_sequence: u64,
    pub error_audio: Closure<dyn FnMut(JsValue)>,
    pub error_video: Closure<dyn FnMut(JsValue)>,
    pub error_screen: Closure<dyn FnMut(JsValue)>,
    pub audio_output: Closure<dyn FnMut(web_sys::AudioData)>,
    pub video_output: Closure<dyn FnMut(JsValue)>,
    pub screen_output: Closure<dyn FnMut(JsValue)>,
>>>>>>> 206d509c
}

pub fn connect_websocket(
    ctx: &Context<AttendantsComponent>,
    email: &str,
    id: &str,
) -> anyhow::Result<WebSocketTask> {
    let callback = ctx.link().callback(Msg::OnInboundMedia);
    let notification = ctx.link().batch_callback(|status| match status {
        WebSocketStatus::Opened => Some(WsAction::Connected.into()),
        WebSocketStatus::Closed | WebSocketStatus::Error => Some(WsAction::Lost(None).into()),
    });
    let url = format!("{}/{}/{}", ACTIX_WEBSOCKET, email, id);
    log!("Connecting to ", &url);
    let task = WebSocketService::connect(&url, callback, notification)?;
    Ok(task)
}

pub fn connect_webtransport(
    ctx: &Context<AttendantsComponent>,
    email: &str,
    id: &str,
) -> anyhow::Result<WebTransportTask> {
    let on_datagram = ctx.link().callback(Msg::OnDatagram);
    let on_unidirectional_stream = ctx.link().callback(Msg::OnUniStream);
    let on_bidirectional_stream = ctx.link().callback(Msg::OnBidiStream);
    let notification = ctx.link().batch_callback(|status| match status {
        WebTransportStatus::Opened => Some(WsAction::Connected.into()),
        WebTransportStatus::Closed(error) | WebTransportStatus::Error(error) => {
            Some(WsAction::Lost(Some(error)).into())
        }
    });
    let url = format!("{}/{}/{}", WEBTRANSPORT_HOST, email, id);
    let task = WebTransportService::connect(
        &url,
        on_datagram,
        on_unidirectional_stream,
        on_bidirectional_stream,
        notification,
    )?;
    Ok(task)
}

impl Component for AttendantsComponent {
    type Message = Msg;
    type Properties = AttendantsComponentProps;

    fn create(ctx: &Context<Self>) -> Self {
        let connected_peers: HashMap<String, ClientSubscription> = HashMap::new();
        let webtransport_enabled = ctx.props().webtransport_enabled;
        Self {
            connection: None,
            connected: false,
            media_packet: MediaPacket::default(),
            connected_peers,
            sorted_connected_peers_keys: vec![],
            outbound_audio_buffer: [0; 2000],
            share_screen: false,
            mic_enabled: false,
            video_enabled: false,
            webtransport_enabled,
            heartbeat: None,
            error: None,
            media_access_granted: false,
        }
    }

    fn update(&mut self, ctx: &Context<Self>, msg: Self::Message) -> bool {
        match msg {
            Msg::WsAction(action) => match action {
                WsAction::Connect(webtransport) => {
                    log!("webtransport connect = {}", webtransport);
                    let id = ctx.props().id.clone();
                    let email = ctx.props().email.clone();
                    if !webtransport {
                        if let Ok(task) = connect_websocket(ctx, &email, &id).map_err(|e| {
                            ctx.link().send_message(WsAction::Log(format!(
                                "WebSocket connect failed: {}",
                                e
                            )));
                        }) {
                            self.connection = Some(Connection::WebSocket(task));
                        }
                    } else {
                        let task= connect_webtransport(ctx, &email, &id);
                        match task {
                            Ok(task) => {
                                self.connection = Some(Connection::WebTransport(task));
                            },
                            Err(e) => {
                                log!("WebTransport connect failed:");
                                ctx.link().send_message(WsAction::Connect(false));
                            }
                        }
                    }

                    let link = ctx.link().clone();
                    self.heartbeat = Some(Interval::new(1000, move || {
                        let media_packet = MediaPacket {
                            media_type: MediaType::HEARTBEAT.into(),
                            email: email.clone(),
                            timestamp: js_sys::Date::now(),
                            ..Default::default()
                        };
                        link.send_message(Msg::OnOutboundPacket(media_packet));
                    }));
                    true
                }
                WsAction::Disconnect => {
                    log!("Disconnect");
                    if let Some(connection) = self.connection.take() {
                        match connection {
                            Connection::WebSocket(task) => {

                            }
                            Connection::WebTransport(task) => {
                                log!("close webtransport");
                                task.transport.close();
                            }
                        }
                    }
                    if let Some(heartbeat) = self.heartbeat.take() {
                        heartbeat.cancel();
                    }
                    self.connected = false;
                    true
                }
                WsAction::Connected => {
                    log!("Connected");
                    self.connected = true;
                    true
                }
                WsAction::Log(msg) => {
                    log!("{}", msg);
                    false
                }
                WsAction::Lost(reason) => {
                    log!("Lost");
                    if let Some(window) = window() {
                        let _ = window.alert_with_message(&format!(
                            "Connection lost. Please reconnect. Reason: {:?}",
                            reason
                        ));
                    }
                    self.connection.take();
                    if let Some(heartbeat ) = self.heartbeat.take() {
                        heartbeat.cancel();
                    };
                    self.connected = false;
                    true
                }
                WsAction::RequestMediaPermissions => {
                    let future = request_permissions();
                    let link = ctx.link().clone();
                    wasm_bindgen_futures::spawn_local(async move {
                        match future.await {
                            Ok(_) => {
                                link.send_message(WsAction::MediaPermissionsGranted);
                            }
                            Err(_) => {
                                link.send_message(WsAction::MediaPermissionsError("Error requesting permissions. Please make sure to allow access to both camera and microphone.".to_string()));
                            }
                        }
                    });
                    false
                }
                WsAction::MediaPermissionsGranted => {
                    self.error = None;
                    self.media_access_granted = true;
                    ctx.link()
                        .send_message(WsAction::Connect(self.webtransport_enabled));
                    true
                }
                WsAction::MediaPermissionsError(error) => {
                    self.error = Some(error);
                    true
                }
            },
            Msg::OnInboundMedia(response) => {
                let packet = Arc::new(response.0);
                let email = packet.email.clone();
                let screen_canvas_id = { format!("screen-share-{}", &email) };
                if let Some(peer) = self.connected_peers.get_mut(&email.clone()) {
                    match packet.media_type.unwrap() {
                        media_packet::MediaType::VIDEO => {
<<<<<<< HEAD
                            if let Err(()) = peer.video.decode(&packet) {
                                // Codec crashed, reconfigure it...
                                self.connected_peers.remove(&email);
                                // remove email from connected_peers_keys
                                if let Some(index) = self
                                    .sorted_connected_peers_keys
                                    .iter()
                                    .position(|x| *x == email)
                                {
                                    self.sorted_connected_peers_keys.remove(index);
=======
                            let chunk_type =
                                EncodedVideoChunkTypeWrapper::from(frame_type.as_str()).0;
                            if !peer.waiting_for_video_keyframe
                                || chunk_type == EncodedVideoChunkType::Key
                            {
                                if peer.video_decoder.state() == CodecState::Configured
                                    && peer.last_video_sequence < packet.video_metadata.sequence
                                {
                                    peer.video_decoder.decode(packet.clone());
                                    peer.waiting_for_video_keyframe = false;
                                    peer.last_video_sequence = packet.video_metadata.sequence;
                                } else if peer.video_decoder.state() == CodecState::Closed {
                                    // Codec crashed, reconfigure it...
                                    self.connected_peers.remove(&email);
                                    // remove email from connected_peers_keys
                                    if let Some(index) = self
                                        .sorted_connected_peers_keys
                                        .iter()
                                        .position(|x| *x == email)
                                    {
                                        self.sorted_connected_peers_keys.remove(index);
                                    }
                                    self.insert_peer(email.clone(), screen_canvas_id);
>>>>>>> 206d509c
                                }
                                self.insert_peer(email.clone(), screen_canvas_id);
                            }
                        }
                        media_packet::MediaType::AUDIO => {
<<<<<<< HEAD
                            if let Err(()) = peer.audio.decode(&packet) {
                                self.connected_peers.remove(&email);
                            }
                        }
                        media_packet::MediaType::SCREEN => {
                            if let Err(()) = peer.screen.decode(&packet) {
                                // Codec crashed, reconfigure it...
                                self.connected_peers.remove(&email);
                                return true;
=======
                            let audio_data = &packet.data;
                            let audio_data_js: js_sys::Uint8Array =
                                js_sys::Uint8Array::new_with_length(audio_data.len() as u32);
                            audio_data_js.copy_from(audio_data.as_slice());
                            let chunk_type =
                                EncodedAudioChunkType::from_js_value(&JsValue::from(frame_type))
                                    .unwrap();
                            let mut audio_chunk = EncodedAudioChunkInit::new(
                                &audio_data_js.into(),
                                packet.timestamp,
                                chunk_type,
                            );
                            audio_chunk.duration(packet.duration);
                            let encoded_audio_chunk = EncodedAudioChunk::new(&audio_chunk).unwrap();
                            if !peer.waiting_for_audio_keyframe
                                || chunk_type == EncodedAudioChunkType::Key
                            {
                                if peer.audio_decoder.state() == CodecState::Configured
                                    && peer.last_audio_sequence < packet.video_metadata.sequence
                                {
                                    peer.audio_decoder.decode(&encoded_audio_chunk);
                                    peer.waiting_for_audio_keyframe = false;
                                    peer.last_audio_sequence = packet.video_metadata.sequence;
                                } else if peer.audio_decoder.state() == CodecState::Closed {
                                    // Codec crashed, reconfigure it...
                                    self.connected_peers.remove(&email);
                                }
                            }
                        }
                        media_packet::MediaType::SCREEN => {
                            let chunk_type =
                                EncodedVideoChunkTypeWrapper::from(packet.frame_type.as_str()).0;
                            if !peer.waiting_for_screen_keyframe
                                || chunk_type == EncodedVideoChunkType::Key
                            {
                                if peer.screen_decoder.state() == CodecState::Configured
                                    && peer.last_screen_sequence < packet.video_metadata.sequence
                                {
                                    peer.screen_decoder.decode(packet.clone());
                                    peer.waiting_for_screen_keyframe = false;
                                    peer.last_screen_sequence = packet.video_metadata.sequence;
                                    return true;
                                } else if peer.screen_decoder.state() == CodecState::Closed {
                                    // Codec crashed, reconfigure it...
                                    self.connected_peers.remove(&email);
                                    return true;
                                }
>>>>>>> 206d509c
                            }
                        }
                        media_packet::MediaType::HEARTBEAT => {
                            return false;
                        }
                    }
                    false
                } else {
                    self.insert_peer(email.clone(), screen_canvas_id);
                    true
                }
            }
            Msg::OnOutboundPacket(media) => {
                if let Some(connection) = self.connection.take() {
                    match connection {
                        Connection::WebSocket(mut ws) => {
                            if self.connected {
                                match media
                                    .write_to_bytes()
                                    .map_err(|w| JsValue::from(format!("{:?}", w)))
                                {
                                    Ok(bytes) => {
                                        // log!("sending video packet: ", bytes.len(), " bytes");
                                        ws.send_binary(bytes);
                                    }
                                    Err(e) => {
                                        let packet_type = media.media_type.enum_value().unwrap();
                                        log!(
                                            "error sending {} packet: {:?}",
                                            JsValue::from(format!("{}", packet_type)),
                                            e
                                        );
                                    }
                                }
                                self.connection = Some(Connection::WebSocket(ws));
                            }
                        }
                        Connection::WebTransport(wt) => {
                            if self.connected {
                                match media
                                    .write_to_bytes()
                                    .map_err(|w| JsValue::from(format!("{:?}", w)))
                                {
                                    Ok(bytes) => {
                                        // TODO: Investigate why using datagrams causes issues
                                        if bytes.len() > 100 {
                                            WebTransportTask::send_unidirectional_stream(
                                                wt.transport.clone(),
                                                bytes,
                                            );
                                        } else {
                                            WebTransportTask::send_datagram(
                                                wt.transport.clone(),
                                                bytes,
                                            );
                                        }
                                    }
                                    Err(e) => {
                                        let packet_type = media.media_type.enum_value().unwrap();
                                        log!(
                                            "error sending {} packet: {:?}",
                                            JsValue::from(format!("{}", packet_type)),
                                            e
                                        );
                                    }
                                }
                                self.connection = Some(Connection::WebTransport(wt));
                            }
                        }
                    }
                }
                false
            }
            Msg::OnDatagram(bytes) => {
                let media_packet = MediaPacket::parse_from_bytes(&bytes)
                    .map_err(|e| JsValue::from(format!("{:?}", e)));
                if let Ok(media_packet) = media_packet {
                    ctx.link()
                        .send_message(Msg::OnInboundMedia(MediaPacketWrapper(media_packet)));
                }
                false
            }
            Msg::OnMessage(response, _message_type) => {
                let res = MediaPacket::parse_from_bytes(&response);
                if let Ok(media_packet) = res {
                    ctx.link()
                        .send_message(Msg::OnInboundMedia(MediaPacketWrapper(media_packet)));
                } else {
                    log!("failed to parse media packet");
                }
                false
            }
            Msg::OnUniStream(stream) => {
                if stream.is_undefined() {
                    log!("stream is undefined");
                    return true;
                }
                let incoming_datagrams: ReadableStreamDefaultReader =
                    stream.get_reader().unchecked_into();
                let callback = ctx
                    .link()
                    .callback(|d| Msg::OnMessage(d, WebTransportMessageType::UnidirectionalStream));
                wasm_bindgen_futures::spawn_local(async move {
                    loop {
                        let read_result = JsFuture::from(incoming_datagrams.read()).await;
                        match read_result {
                            Err(e) => {
                                let mut reason = WebTransportCloseInfo::default();
                                reason.reason(
                                    format!("Failed to read incoming datagrams {e:?}").as_str(),
                                );
                                break;
                            }
                            Ok(result) => {
                                let done = Reflect::get(&result, &JsString::from("done"))
                                    .unwrap()
                                    .unchecked_into::<Boolean>();
                                if done.is_truthy() {
                                    break;
                                }
                                let value: Uint8Array =
                                    Reflect::get(&result, &JsString::from("value"))
                                        .unwrap()
                                        .unchecked_into();
                                process_binary(&value, &callback);
                            }
                        }
                    }
                });
                false
            }
            Msg::OnBidiStream(stream) => {
                log!("OnBidiStream: ", &stream);
                if stream.is_undefined() {
                    log!("stream is undefined");
                    return true;
                }
                let readable: ReadableStreamDefaultReader =
                    stream.readable().get_reader().unchecked_into();
                let callback = ctx
                    .link()
                    .callback(|d| Msg::OnMessage(d, WebTransportMessageType::BidirectionalStream));
                wasm_bindgen_futures::spawn_local(async move {
                    loop {
                        log!("reading from stream");
                        let read_result = JsFuture::from(readable.read()).await;
                        match read_result {
                            Err(e) => {
                                let mut reason = WebTransportCloseInfo::default();
                                reason.reason(
                                    format!("Failed to read incoming datagrams {e:?}").as_str(),
                                );
                                break;
                            }
                            Ok(result) => {
                                let done = Reflect::get(&result, &JsString::from("done"))
                                    .unwrap()
                                    .unchecked_into::<Boolean>();
                                if done.is_truthy() {
                                    break;
                                }
                                let value: Uint8Array =
                                    Reflect::get(&result, &JsString::from("value"))
                                        .unwrap()
                                        .unchecked_into();
                                process_binary(&value, &callback);
                            }
                        }
                    }
                    log!("readable stream closed");
                });
                false
            }
            Msg::MeetingAction(action) => {
                match action {
                    MeetingAction::ToggleScreenShare => {
                        self.share_screen = !self.share_screen;
                    }
                    MeetingAction::ToggleMicMute => {
                        self.mic_enabled = !self.mic_enabled;
                    }
                    MeetingAction::ToggleVideoOnOff => {
                        self.video_enabled = !self.video_enabled;
                    }
                }
                true
            }
        }
    }

    fn view(&self, ctx: &Context<Self>) -> Html {
        let email = ctx.props().email.clone();
        let on_packet = ctx.link().callback(Msg::OnOutboundPacket);
        let media_access_granted = self.media_access_granted;
        let rows: Vec<VNode> = self
            .sorted_connected_peers_keys
            .iter()
            .map(|key| {
                let peer = self.connected_peers.get(key).unwrap();
                let screen_share_css = if peer.screen.is_waiting_for_keyframe() {
                    "grid-item hidden"
                } else {
                    "grid-item"
                };
                html! {
                    <>
                        <div class={screen_share_css}>
                            // Canvas for Screen share.
                            <canvas id={format!("screen-share-{}", &key)}></canvas>
                            <h4 class="floating-name">{format!("{}-screen", &key)}</h4>
                        </div>
                        <div class="grid-item">
                            // One canvas for the User Video
                            <UserVideo id={key.clone()}></UserVideo>
                            <h4 class="floating-name">{key.clone()}</h4>
                        </div>
                    </>
                }
            })
            .collect();
        html! {
            <div class="grid-container">
                { self.error.as_ref().map(|error| html! { <p>{ error }</p> }) }
                { rows }
                <nav class="host">
                    <div class="controls">
                        <button
                            class="bg-yew-blue p-2 rounded-md text-white"
                            onclick={ctx.link().callback(|_| MeetingAction::ToggleScreenShare)}>
                            { if self.share_screen { "Stop Screen Share"} else { "Share Screen"} }
                        </button>
                        <button
                            class="bg-yew-blue p-2 rounded-md text-white"
                            onclick={ctx.link().callback(|_| MeetingAction::ToggleVideoOnOff)}>
                            { if !self.video_enabled { "Start Video"} else { "Stop Video"} }
                        </button>
                        <button
                            class="bg-yew-blue p-2 rounded-md text-white"
                            onclick={ctx.link().callback(|_| MeetingAction::ToggleMicMute)}>
                            { if !self.mic_enabled { "Unmute"} else { "Mute"} }
                            </button>
                        {if self.connection.is_none() {
                            html! {<button
                                class="bg-yew-blue p-2 rounded-md text-white"
                                disabled={self.connection.is_some() }
                                onclick={ctx.link().callback(|_| WsAction::RequestMediaPermissions)}>
                                { "Connect" }
                            </button>
                            }
                        } else {
                            html! {}
                        }}
                        <button
                            class="bg-yew-blue p-2 rounded-md text-white"
                            disabled={self.connection.is_none() }
                                onclick={ctx.link().callback(|_| WsAction::Disconnect)}>
                            { "Close" }
                        </button>
                    </div>
                    {
                        if media_access_granted {
                            html! {<Host on_packet={on_packet} email={email.clone()} share_screen={self.share_screen} mic_enabled={self.mic_enabled} video_enabled={self.video_enabled}/>}
                        } else {
                            html! {<></>}
                        }
                    }
                    <h4 class="floating-name">{email}</h4>
                </nav>
            </div>
        }
    }
}

impl AttendantsComponent {
    fn insert_peer(&mut self, email: String, screen_canvas_id: String) {
        self.connected_peers.insert(
            email.clone(),
            ClientSubscription {
<<<<<<< HEAD
                audio: AudioPeerDecoder::new(),
                video: VideoPeerDecoder::new(&email),
                screen: VideoPeerDecoder::new(&screen_canvas_id),
=======
                video_decoder,
                audio_decoder,
                screen_decoder,
                last_audio_sequence: 0,
                last_video_sequence: 0,
                last_screen_sequence: 0,
                waiting_for_video_keyframe: true,
                waiting_for_audio_keyframe: true,
                waiting_for_screen_keyframe: true,
                error_audio,
                error_video,
                error_screen,
                audio_output,
                video_output,
                screen_output,
>>>>>>> 206d509c
            },
        );
        self.sorted_connected_peers_keys.push(email);
        self.sorted_connected_peers_keys.sort();
    }
}

// props for the video component
#[derive(Properties, Debug, PartialEq)]
pub struct UserVideoProps {
    pub id: String,
}

// user video functional component
#[function_component(UserVideo)]
fn user_video(props: &UserVideoProps) -> Html {
    // create use_effect hook that gets called only once and sets a thumbnail
    // for the user video
    let video_ref = use_state(NodeRef::default);
    let video_ref_clone = video_ref.clone();
    use_effect_with_deps(
        move |_| {
            // Set thumbnail for the video
            let video = (*video_ref_clone).cast::<HtmlCanvasElement>().unwrap();
            let ctx = video
                .get_context("2d")
                .unwrap()
                .unwrap()
                .unchecked_into::<CanvasRenderingContext2d>();
            ctx.clear_rect(0.0, 0.0, video.width() as f64, video.height() as f64);
            || ()
        },
        vec![props.id.clone()],
    );

    html! {
        <canvas ref={(*video_ref).clone()} id={props.id.clone()}></canvas>
    }
}<|MERGE_RESOLUTION|>--- conflicted
+++ resolved
@@ -1,14 +1,11 @@
 use std::collections::HashMap;
 use std::sync::Arc;
 
-<<<<<<< HEAD
 use crate::constants::WEBTRANSPORT_ENABLED;
-=======
 use crate::constants::AUDIO_CHANNELS;
 use crate::constants::AUDIO_CODEC;
 use crate::constants::AUDIO_SAMPLE_RATE;
 use crate::constants::VIDEO_CODEC;
->>>>>>> 206d509c
 use crate::constants::WEBTRANSPORT_HOST;
 use crate::model::decode::{AudioPeerDecoder, VideoPeerDecoder};
 use crate::model::MediaPacketWrapper;
@@ -125,27 +122,9 @@
 }
 
 pub struct ClientSubscription {
-<<<<<<< HEAD
     pub audio: AudioPeerDecoder,
     pub video: VideoPeerDecoder,
     pub screen: VideoPeerDecoder,
-=======
-    pub video_decoder: VideoDecoderWithBuffer,
-    pub screen_decoder: VideoDecoderWithBuffer,
-    pub audio_decoder: AudioDecoder,
-    pub waiting_for_video_keyframe: bool,
-    pub waiting_for_audio_keyframe: bool,
-    pub waiting_for_screen_keyframe: bool,
-    pub last_video_sequence: u64,
-    pub last_audio_sequence: u64,
-    pub last_screen_sequence: u64,
-    pub error_audio: Closure<dyn FnMut(JsValue)>,
-    pub error_video: Closure<dyn FnMut(JsValue)>,
-    pub error_screen: Closure<dyn FnMut(JsValue)>,
-    pub audio_output: Closure<dyn FnMut(web_sys::AudioData)>,
-    pub video_output: Closure<dyn FnMut(JsValue)>,
-    pub screen_output: Closure<dyn FnMut(JsValue)>,
->>>>>>> 206d509c
 }
 
 pub fn connect_websocket(
@@ -331,7 +310,6 @@
                 if let Some(peer) = self.connected_peers.get_mut(&email.clone()) {
                     match packet.media_type.unwrap() {
                         media_packet::MediaType::VIDEO => {
-<<<<<<< HEAD
                             if let Err(()) = peer.video.decode(&packet) {
                                 // Codec crashed, reconfigure it...
                                 self.connected_peers.remove(&email);
@@ -342,37 +320,11 @@
                                     .position(|x| *x == email)
                                 {
                                     self.sorted_connected_peers_keys.remove(index);
-=======
-                            let chunk_type =
-                                EncodedVideoChunkTypeWrapper::from(frame_type.as_str()).0;
-                            if !peer.waiting_for_video_keyframe
-                                || chunk_type == EncodedVideoChunkType::Key
-                            {
-                                if peer.video_decoder.state() == CodecState::Configured
-                                    && peer.last_video_sequence < packet.video_metadata.sequence
-                                {
-                                    peer.video_decoder.decode(packet.clone());
-                                    peer.waiting_for_video_keyframe = false;
-                                    peer.last_video_sequence = packet.video_metadata.sequence;
-                                } else if peer.video_decoder.state() == CodecState::Closed {
-                                    // Codec crashed, reconfigure it...
-                                    self.connected_peers.remove(&email);
-                                    // remove email from connected_peers_keys
-                                    if let Some(index) = self
-                                        .sorted_connected_peers_keys
-                                        .iter()
-                                        .position(|x| *x == email)
-                                    {
-                                        self.sorted_connected_peers_keys.remove(index);
-                                    }
-                                    self.insert_peer(email.clone(), screen_canvas_id);
->>>>>>> 206d509c
                                 }
                                 self.insert_peer(email.clone(), screen_canvas_id);
                             }
                         }
                         media_packet::MediaType::AUDIO => {
-<<<<<<< HEAD
                             if let Err(()) = peer.audio.decode(&packet) {
                                 self.connected_peers.remove(&email);
                             }
@@ -382,55 +334,6 @@
                                 // Codec crashed, reconfigure it...
                                 self.connected_peers.remove(&email);
                                 return true;
-=======
-                            let audio_data = &packet.data;
-                            let audio_data_js: js_sys::Uint8Array =
-                                js_sys::Uint8Array::new_with_length(audio_data.len() as u32);
-                            audio_data_js.copy_from(audio_data.as_slice());
-                            let chunk_type =
-                                EncodedAudioChunkType::from_js_value(&JsValue::from(frame_type))
-                                    .unwrap();
-                            let mut audio_chunk = EncodedAudioChunkInit::new(
-                                &audio_data_js.into(),
-                                packet.timestamp,
-                                chunk_type,
-                            );
-                            audio_chunk.duration(packet.duration);
-                            let encoded_audio_chunk = EncodedAudioChunk::new(&audio_chunk).unwrap();
-                            if !peer.waiting_for_audio_keyframe
-                                || chunk_type == EncodedAudioChunkType::Key
-                            {
-                                if peer.audio_decoder.state() == CodecState::Configured
-                                    && peer.last_audio_sequence < packet.video_metadata.sequence
-                                {
-                                    peer.audio_decoder.decode(&encoded_audio_chunk);
-                                    peer.waiting_for_audio_keyframe = false;
-                                    peer.last_audio_sequence = packet.video_metadata.sequence;
-                                } else if peer.audio_decoder.state() == CodecState::Closed {
-                                    // Codec crashed, reconfigure it...
-                                    self.connected_peers.remove(&email);
-                                }
-                            }
-                        }
-                        media_packet::MediaType::SCREEN => {
-                            let chunk_type =
-                                EncodedVideoChunkTypeWrapper::from(packet.frame_type.as_str()).0;
-                            if !peer.waiting_for_screen_keyframe
-                                || chunk_type == EncodedVideoChunkType::Key
-                            {
-                                if peer.screen_decoder.state() == CodecState::Configured
-                                    && peer.last_screen_sequence < packet.video_metadata.sequence
-                                {
-                                    peer.screen_decoder.decode(packet.clone());
-                                    peer.waiting_for_screen_keyframe = false;
-                                    peer.last_screen_sequence = packet.video_metadata.sequence;
-                                    return true;
-                                } else if peer.screen_decoder.state() == CodecState::Closed {
-                                    // Codec crashed, reconfigure it...
-                                    self.connected_peers.remove(&email);
-                                    return true;
-                                }
->>>>>>> 206d509c
                             }
                         }
                         media_packet::MediaType::HEARTBEAT => {
@@ -709,27 +612,9 @@
         self.connected_peers.insert(
             email.clone(),
             ClientSubscription {
-<<<<<<< HEAD
                 audio: AudioPeerDecoder::new(),
                 video: VideoPeerDecoder::new(&email),
                 screen: VideoPeerDecoder::new(&screen_canvas_id),
-=======
-                video_decoder,
-                audio_decoder,
-                screen_decoder,
-                last_audio_sequence: 0,
-                last_video_sequence: 0,
-                last_screen_sequence: 0,
-                waiting_for_video_keyframe: true,
-                waiting_for_audio_keyframe: true,
-                waiting_for_screen_keyframe: true,
-                error_audio,
-                error_video,
-                error_screen,
-                audio_output,
-                video_output,
-                screen_output,
->>>>>>> 206d509c
             },
         );
         self.sorted_connected_peers_keys.push(email);
