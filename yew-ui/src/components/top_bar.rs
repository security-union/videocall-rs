--- conflicted
+++ resolved
@@ -24,7 +24,6 @@
 #[function_component(TopBar)]
 pub fn top_bar() -> Html {
     html! {
-<<<<<<< HEAD
         <div class="top-bar">
             <div class="flex space-x-2 align-middle">
             {
@@ -35,34 +34,8 @@
                         </button>
                     }
                 } else { html!{} }
-                }
+            }
             </div>
-            // <span>{ "Made with ❤️ by awesome developers from all over the world 🌏, hosted by Security Union 🛡️." }</span>
-=======
-        <div class="top-bar" style="position:fixed; top:0; left:0; right:0; display:flex; align-items:center; justify-content:space-between; padding:6px 10px; background:rgba(28,28,30,0.6); backdrop-filter:saturate(180%) blur(10px); border-bottom:1px solid #38383A; z-index:100;">
-            <div class="flex items-center align-middle" style="opacity:0.9; gap:10px;">
-                <a href="https://github.com/security-union/videocall-rs" class="m-auto" target="_blank">
-                    <img src="https://img.shields.io/github/stars/security-union/videocall-rs?style=social" class="w-16" alt="GitHub stars" />
-                </a>
-                <a href="https://www.youtube.com/@SecurityUnion" class="m-auto" target="_blank">
-                    <div class="w-8">
-                        <YoutubeIcon />
-                    </div>
-                </a>
-                <a href="https://discord.gg/JP38NRe4CJ" class="m-auto" target="_blank">
-                    <div class="w-8">
-                        <DiscordIcon />
-                    </div>
-                </a>
-                <a href="https://m.do.co/c/6de4e19c5193" class="m-auto" target="_blank">
-                    <div class="w-16">
-                        <DigitalOceanIcon />
-                    </div>
-                </a>
-                { html!{} }
-            </div>
-            <span class="text-caption" style="margin-right:8px; color:#AEAEB2;">{ "Made with ❤️ by awesome developers from all over the world 🌏, hosted by Security Union 🛡️." }</span>
->>>>>>> 5b0bffbb
         </div>
     }
 }