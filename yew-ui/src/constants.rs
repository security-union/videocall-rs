--- conflicted
+++ resolved
@@ -19,13 +19,6 @@
  */
 use videocall_types::truthy;
 
-<<<<<<< HEAD
-=======
-// This is read at compile time, please restart if you change this value.
-pub const LOGIN_URL: &str = std::env!("LOGIN_URL");
-pub const ACTIX_WEBSOCKET: &str = std::env!("ACTIX_UI_BACKEND_URL");
-pub const WEBTRANSPORT_HOST: &str = std::env!("WEBTRANSPORT_HOST");
->>>>>>> 2b9c8899
 pub const CANVAS_LIMIT: usize = 20;
 
 lazy_static! {
