@tailwind components;
@tailwind utilities;

html,
body {
  width: 100%;
  margin: 0;
}

body {
  overflow: hidden;
  height: 100vh;
  color: white;
  background-color: #111;
  display: flex;
  flex-direction: column;
}

input {
  margin: auto;
  /* nice thing of auto margin if display:flex; it center both horizontal and vertical :) */
}

canvas {
  max-width: 100%;
  max-height: 100%;
  width: auto;
  height: auto;
  object-fit: contain;
}

#main-container {
  display: flex;
  flex: 1;
  width: 100%;
  overflow: hidden;
  position: relative;
}

/* Updated Peer List Container Styles */
#peer-list-container {
  position: fixed;
  left: -400px;
  top: 0;
  height: 100%;
  width: 400px;
  background-color: #242526;
  color: white;
  transition: left 0.3s ease;
  z-index: 20;
  overflow-y: auto;
  box-shadow: 2px 0 10px rgba(0, 0, 0, 0.3);
}

#peer-list-container.visible {
  left: 0;
  visibility: visible;
}

/* Shared sidebar styles */
.sidebar-header {
  display: flex;
  justify-content: space-between;
  align-items: center;
  padding: 15px;
  border-bottom: 1px solid #3a3b3c;
}

.sidebar-content {
  padding: 15px;
}

h2 {
  margin: 0;
  font-size: 18px;
  font-weight: 600;
}

h3 {
  margin: 20px 0 10px 0;
  font-size: 16px;
  font-weight: 500;
  color: #e4e6eb;
}

.close-button {
  background: none;
  border: none;
  color: white;
  font-size: 24px;
  cursor: pointer;
  padding: 0;
  line-height: 1;
}

.search-container {
  margin-bottom: 15px;
}

.search-input {
  width: 100%;
  padding: 10px;
  border-radius: 5px;
  border: none;
  background-color: #3a3b3c;
  color: white;
  box-sizing: border-box;
}

.attendants-section {
  margin-top: 10px;
}

.peer-list {
  flex-grow: 1;
  overflow-y: auto;
  padding: 0;
}

.peer-list ul {
  list-style-type: none;
  margin: 0;
  padding: 0;
}

.peer-list li {
  margin-top: 10px;
  height: 40px;
  font-size: 16px;
  border-radius: 5px;
  overflow: hidden;
}

.peer_item {
  display: flex;
  align-items: center;
  padding: 8px;
  border-radius: 5px;
  transition: background-color 0.2s;
}

.peer_item:hover {
  background-color: #3a3b3c;
}

.peer_item_icon {
  flex-shrink: 0;
}

.peer_item_text {
  flex-grow: 1;
  overflow: hidden;
  white-space: nowrap;
  text-overflow: ellipsis;
  padding: 0 10px;
}

#grid-container {
  /* Basic grid setup */
  display: grid;
  width: 100%;
  height: 100%;

  /* Default auto-fill grid that prevents horizontal overflow, acts as fallback */
  grid-template-columns: repeat(auto-fit, minmax(250px, 1fr));
  grid-auto-rows: minmax(150px, 1fr); /* Default row sizing */

  /* Set reasonable gaps and padding */
  gap: 10px;
  padding: 16px;
  box-sizing: border-box;

  /* Ensure content is centered */
  justify-items: center;
  align-items: center;
  overflow: auto; /* Allow scrolling if content overflows, e.g. many participants on small screen */
}

.grid-item {
  /* Item sizing */
  width: 100%;
  height: 100%;
  min-height: 150px; /* Minimum height for a video item */

  /* Center content within grid item */
  display: flex;
  justify-content: center;
  align-items: center;
  overflow: hidden; /* Prevent content like oversized canvas from breaking layout */
  background-color: #2d2d2d; /* Slightly different background for items */

  /* Border for visual separation */
  border-width: 2px;
  border-style: solid;
  border-color: rgb(68, 68, 68);
  border-image: initial;
  border-radius: 10px;
}

/* --- Layouts for specific number of peers --- */

/* 1 peer: Full width/height for the single peer */
#grid-container[data-peers="1"] {
  grid-template-columns: 1fr;
<<<<<<< HEAD
  grid-auto-rows: meinmax(
=======
  grid-auto-rows: minmax(
>>>>>>> 087cebf5
    150px,
    calc(100vh - 32px - 80px)
  ); /* 100vh minus padding and approx host video height */
}

/* 2 peers: Two columns, one row */
#grid-container[data-peers="2"] {
  grid-template-columns: repeat(2, 1fr);
  grid-auto-rows: minmax(150px, calc(100vh - 32px - 80px));
}

/* 3 peers: Pyramid style (2 top, 1 centered below) */
#grid-container[data-peers="3"] {
  grid-template-columns: repeat(2, 1fr);
  grid-template-rows: repeat(
    2,
    minmax(150px, calc((100vh - 32px - 10px - 80px) / 2))
  ); /* 2 rows */
  grid-template-areas:
    "peer1 peer2"
    "peer3 peer3";
}
#grid-container[data-peers="3"] .grid-item:nth-child(1) {
  grid-area: peer1;
}
#grid-container[data-peers="3"] .grid-item:nth-child(2) {
  grid-area: peer2;
}
#grid-container[data-peers="3"] .grid-item:nth-child(3) {
  grid-area: peer3;
  max-width: 75%; /* Make bottom item not stretch full width */
  justify-self: center;
}

/* 4 peers: 2x2 grid */
#grid-container[data-peers="4"] {
  grid-template-columns: repeat(2, 1fr);
  grid-auto-rows: minmax(
    150px,
    calc((100vh - 32px - 10px - 80px) / 2)
  ); /* 2 rows */
}

/* 5 peers: 2 columns, 3 rows (bottom right empty) */
#grid-container[data-peers="5"] {
  grid-template-columns: repeat(2, 1fr);
  grid-auto-rows: minmax(
    150px,
    calc((100vh - 32px - 20px - 80px) / 3)
  ); /* 3 rows */
}

/* 6 peers: 2x3 grid (full) */
#grid-container[data-peers="6"] {
  grid-template-columns: repeat(2, 1fr);
  grid-auto-rows: minmax(
    150px,
    calc((100vh - 32px - 20px - 80px) / 3)
  ); /* 3 rows */
}

/* 7 peers: 2 columns, 4 rows (bottom right empty) */
#grid-container[data-peers="7"] {
  grid-template-columns: repeat(2, 1fr);
  grid-auto-rows: minmax(
    150px,
    calc((100vh - 32px - 30px - 80px) / 4)
  ); /* 4 rows */
}

/* 8 peers: 2x4 grid (full) */
#grid-container[data-peers="8"] {
  grid-template-columns: repeat(2, 1fr);
  grid-auto-rows: minmax(
    150px,
    calc((100vh - 32px - 30px - 80px) / 4)
  ); /* 4 rows */
}

/* Desktop Grid for 9+ Peers: Maintain item height from 4-row layout, allow more columns based on width */
#grid-container[data-peers="9"],
#grid-container[data-peers^="1"],
#grid-container[data-peers="20"] /* Added to include 20 peers */ {
  grid-template-columns: repeat(auto-fit, minmax(280px, 1fr));
  grid-auto-rows: minmax(150px, calc((100vh - 32px - 30px - 80px) / 4));
}

/* Mobile override: Single column, items take significant height */
@media (max-width: 600px) {
  #grid-container:not(.force-desktop-grid) {
    grid-template-columns: 1fr !important; /* Force single column */
    /* Simplified and more robust row height for default mobile stacking */
    grid-auto-rows: minmax(180px, auto) !important;
    padding: 8px !important; /* Reduce padding on mobile */
    gap: 8px !important; /* Reduce gap on mobile */
  }

  /* Reset grid areas and specific placements for mobile to ensure stacking, unless desktop grid is forced */
  #grid-container[data-peers="3"]:not(.force-desktop-grid) {
    grid-template-areas: unset !important;
  }
  #grid-container[data-peers="3"]:not(.force-desktop-grid) .grid-item {
    grid-area: auto !important;
    max-width: 100% !important; /* Allow full width */
    justify-self: stretch !important;
  }

  /* For other specific peer counts, they will naturally fall into single column due to the above :not(.force-desktop-grid) rule */
  #grid-container[data-peers="1"]:not(.force-desktop-grid) .grid-item,
  #grid-container[data-peers="2"]:not(.force-desktop-grid) .grid-item,
  #grid-container[data-peers="4"]:not(.force-desktop-grid) .grid-item,
  #grid-container[data-peers="5"]:not(.force-desktop-grid) .grid-item,
  #grid-container[data-peers="6"]:not(.force-desktop-grid) .grid-item,
  #grid-container[data-peers="7"]:not(.force-desktop-grid) .grid-item,
  #grid-container[data-peers="8"]:not(.force-desktop-grid) .grid-item {
    max-width: 100% !important;
    height: auto !important; /* Let content or grid-auto-rows define height */
  }

  /* This rule is the fallback for .force-desktop-grid on mobile.
     It will apply to data-peers = 0, 1, 2 (stacking them) */
  #grid-container.force-desktop-grid {
    grid-template-columns: 1fr !important; /* Default to single column (stacking) for 0,1,2 peers */
    grid-auto-rows: minmax(180px, auto) !important;
    padding: 8px !important;
    gap: 8px !important;
  }

  /* Specific 2-column layouts for .force-desktop-grid on mobile when peer count is 3+ */
  #grid-container.force-desktop-grid[data-peers="3"] {
    /* 4 attendees total */
    grid-template-columns: repeat(2, 1fr) !important;
    /* Re-apply row calculation from desktop pyramid rule, ensuring high precedence */
    grid-template-rows: repeat(
      2,
      minmax(150px, calc((100vh - 32px - 10px - 80px) / 2))
    ) !important;
    /* Ensure grid-areas are active for pyramid if they were unset by :not selector */
    grid-template-areas:
      "peer1 peer2"
      "peer3 peer3" !important;
  }

  #grid-container.force-desktop-grid[data-peers="4"] {
    grid-template-columns: repeat(2, 1fr) !important;
    grid-auto-rows: minmax(
      150px,
      calc((100vh - 32px - 10px - 80px) / 2)
    ) !important;
  }

  #grid-container.force-desktop-grid[data-peers="5"] {
    grid-template-columns: repeat(2, 1fr) !important;
    grid-auto-rows: minmax(
      150px,
      calc((100vh - 32px - 20px - 80px) / 3)
    ) !important;
  }

  /* Add specific 2-column rules for data-peers=6,7,8 in forced mobile mode */
  #grid-container.force-desktop-grid[data-peers="6"] {
    grid-template-columns: repeat(2, 1fr) !important;
    grid-auto-rows: minmax(
      150px,
      calc((100vh - 32px - 20px - 80px) / 3)
    ) !important; /* Consistent with 2x3 desktop row height */
  }

  #grid-container.force-desktop-grid[data-peers="7"] {
    grid-template-columns: repeat(2, 1fr) !important;
    grid-auto-rows: minmax(
      150px,
      calc((100vh - 32px - 30px - 80px) / 4)
    ) !important; /* Consistent with 2x4 desktop row height */
  }

  #grid-container.force-desktop-grid[data-peers="8"] {
    grid-template-columns: repeat(2, 1fr) !important;
    grid-auto-rows: minmax(
      150px,
      calc((100vh - 32px - 30px - 80px) / 4)
    ) !important; /* Consistent with 2x4 desktop row height */
  }

  /* Specific override for data-peers=9+ in forced mobile mode to ensure 2 columns and consistent row height */
  #grid-container.force-desktop-grid[data-peers="9"],
  #grid-container.force-desktop-grid[data-peers^="1"],
  #grid-container.force-desktop-grid[data-peers="20"] /* Added to include 20 peers */ {
    grid-template-columns: repeat(2, 1fr) !important; /* Explicitly 2 columns */
    grid-auto-rows: minmax(
      150px,
      calc((100vh - 32px - 30px - 80px) / 4)
    ) !important; /* Row height from 8-peer layout */
  }

  .host {
    /* Make host video smaller and ensure it doesn't overlap too much on mobile */
    width: 25% !important;
    max-width: 120px !important;
    bottom: 78px !important; /* Adjust position from bottom - increased from 8px */
    right: 8px !important; /* Adjust position from right */
  }

  /* Hide the top bar on mobile screens */
  .top-bar {
    display: none !important;
  }

  /* Mobile Modal Styles for Sidebars */
  /* Peer List Modal */
  #peer-list-container {
    position: fixed !important;
    left: 0 !important;
    top: 0 !important;
    width: 100% !important;
    height: 100% !important;
    background-color: #242526 !important;
    color: white !important;
    transition: transform 0.3s ease !important;
    z-index: 1000 !important;
    overflow-y: auto !important;
    transform: translateX(-100%) !important;
    box-shadow: none !important;
    border-radius: 0 !important;
  }

  #peer-list-container.visible {
    transform: translateX(0) !important;
    visibility: visible !important;
  }

  /* Diagnostics Modal */
  #diagnostics-sidebar {
    position: fixed !important;
    left: 0 !important;
    top: 0 !important;
    width: 100% !important;
    height: 100% !important;
    background-color: #242526 !important;
    color: white !important;
    transition: transform 0.3s ease !important;
    z-index: 1000 !important;
    overflow-y: auto !important;
    transform: translateX(100%) !important;
    box-shadow: none !important;
    border-radius: 0 !important;
  }

  #diagnostics-sidebar.visible {
    transform: translateX(0) !important;
    visibility: visible !important;
  }

  /* Make headers more prominent on mobile */
  #peer-list-container .sidebar-header,
  #diagnostics-sidebar .sidebar-header {
    padding: 20px !important;
    background-color: #18191a !important;
    border-bottom: 2px solid #3a3b3c !important;
  }

  #peer-list-container .sidebar-header h2,
  #diagnostics-sidebar .sidebar-header h2 {
    font-size: 20px !important;
    font-weight: 600 !important;
  }

  /* Larger close button for mobile */
  #peer-list-container .close-button,
  #diagnostics-sidebar .close-button {
    font-size: 28px !important;
    padding: 5px 10px !important;
    background-color: rgba(255, 255, 255, 0.1) !important;
    border-radius: 50% !important;
    width: 40px !important;
    height: 40px !important;
    display: flex !important;
    align-items: center !important;
    justify-content: center !important;
  }

  /* Better content spacing for mobile */
  #peer-list-container .sidebar-content,
  #diagnostics-sidebar .sidebar-content {
    padding: 20px !important;
  }

  /* Improve peer list items for mobile */
  .peer_item {
    padding: 15px !important;
    margin-bottom: 8px !important;
    border-radius: 8px !important;
    background-color: rgba(255, 255, 255, 0.05) !important;
  }

  .peer_item_text {
    font-size: 16px !important;
    padding: 0 15px !important;
  }

  /* Better diagnostics display on mobile */
  #diagnostics-sidebar .diagnostics-section {
    margin-bottom: 25px !important;
    padding: 15px !important;
    background-color: rgba(255, 255, 255, 0.05) !important;
    border-radius: 8px !important;
  }

  #diagnostics-sidebar .diagnostics-data pre {
    font-size: 12px !important;
    padding: 15px !important;
    max-height: 30vh !important;
  }
}

.canvas-container {
  position: relative;
  width: 100%;
  height: 100%;
  display: flex;
  align-items: center;
  justify-content: center;
}

canvas {
  width: 100%;
  height: 100%;
  object-fit: contain;
}

/* Host camera frame rendered in the bottom right corner */
.host {
  position: absolute;
  bottom: 16px; /* Default spacing from bottom */
  right: 16px; /* Default spacing from right */
  width: 20%; /* Default width */
  max-width: 240px; /* Max width to prevent it from being too large on wide screens */
  min-width: 150px; /* Min width to ensure it's usable, increased to accommodate selectors */
  /* height: auto; */ /* Let content dictate height with flex */
  /* aspect-ratio: 16/9; */ /* Aspect ratio might be tricky with added selectors, manage via video element */
  border: 2px solid #444;
  border-radius: 8px;
  /* overflow: hidden; */ /* Remove to prevent clipping, flexbox will manage layout */
  z-index: 10; /* Make sure it's above the grid items if any overlap occurs */
  background-color: #1c1c1c; /* Slightly different background for the host box */
  display: flex; /* ADDED for layout */
  flex-direction: column; /* ADDED: Stack video and selectors vertically */
}

.host canvas, /* Target canvas if used directly by video encoder */
.host .self-camera {
  /* Target video element */
  width: 100%;
  /* height: 100%; */ /* Let flexbox determine height or set specific flex properties */
  object-fit: contain; /* Contain to ensure full video is visible */
  flex-grow: 1; /* ADDED: Allow video to take up available space */
  min-height: 0; /* ADDED: Important for flex item shrinking */
  background-color: #000; /* Background for video area */
  border-radius: 6px 6px 0 0; /* Rounded top corners if selectors are below */
}

.hidden {
  display: none;
}

.self-camera {
  width: 100%;
  height: 100%;
}

.floating-name {
  position: absolute;
  /* Updated: default anchor top-left with safe inset */
  top: 12px;
  left: 12px;
  right: auto;
  bottom: auto;

  /* Recommendation 2: high-contrast compact chip */
  display: inline-flex;
  align-items: center;
  gap: 6px;
  padding: 6px 10px;
  border-radius: 12px;
  background-color: rgba(0, 0, 0, 0.36);
  color: rgba(255, 255, 255, 0.92);
  font-family: -apple-system, BlinkMacSystemFont, "SF Pro Text",
    "Helvetica Neue", Arial, sans-serif;
  font-weight: 600;
  font-size: 14px;
  line-height: 1.2;
  white-space: nowrap;
  max-width: 55%;
  overflow: hidden;
  text-overflow: ellipsis; /* additional safety on narrow tiles */
  z-index: 2; /* stay above video/placeholder */
  user-select: none;
}

/* Slightly stronger background on hover/focus for readability */
.floating-name:hover,
.floating-name:focus {
  background-color: rgba(0, 0, 0, 0.44);
}

/* Speaker/full-bleed view: already top-left */
.grid-item.full-bleed .floating-name {
  top: 12px;
}

/* RTL support: mirror anchor to top-right when the element is RTL */
.floating-name[dir="rtl"] {
  left: auto;
  right: 12px;
}

/* Recommendation 2: subtle bottom gradient scrim for readability */
.grid-item .canvas-container.video-on::after {
  content: "";
  position: absolute;
  left: 0;
  right: 0;
  bottom: 0;
  height: 64px; /* ~56–72px */
  background: linear-gradient(to top, rgba(0, 0, 0, 0.24), rgba(0, 0, 0, 0));
  pointer-events: none;
  z-index: 1; /* below the name chip */
}

.controls {
  top: 0;
  left: 0;
  margin-top: 0;
  margin-left: 0;
  /* ADDED: Ensure controls (if this refers to device selectors) are styled */
  /* This class seems generic, the more specific .device-selector-wrapper is better */
}

.device-selector {
  width: calc(100% - 10px); /* Take most of the wrapper width */
  margin: 3px 5px; /* Add some margin */
  padding: 4px;
  border-radius: 3px;
  border: 1px solid #555;
  background-color: white; /* Ensure select is visible */
  color: black; /* Text color for select options */
}

.device-selector-wrapper {
  /* margin-bottom: 20px; */ /* Original, might not be needed with flex */
  padding: 8px 5px 5px 5px; /* Add padding */
  background-color: rgba(
    30,
    30,
    30,
    0.85
  ); /* Darker, slightly transparent background for the selectors area */
  flex-shrink: 0; /* ADDED: Prevent this container from shrinking */
  border-top: 1px solid #444; /* Separator line if video is above */
  border-radius: 0 0 6px 6px; /* Rounded bottom corners */
}

.device-selector-wrapper label {
  color: #e0e0e0; /* Light color for labels */
  font-size: 0.9em;
  margin: 0 5px 2px 5px;
  display: block; /* Make labels take full width for better spacing */
}

:disabled {
  cursor: default;
  background-color: dimgrey !important;
  color: linen !important;
  opacity: 1 !important;
}

select {
  color: black;
}

.top-bar {
  display: flex;
  flex-direction: row;
  justify-content: space-between;
  align-items: center;
  background-color: black;
  color: white;
  padding: 8px;
}

.video-placeholder {
  width: 100%;
  height: 100%;
  background-color: #242526;
  display: flex;
  align-items: center;
  justify-content: center;
  border-radius: 8px;
}

.placeholder-content {
  display: flex;
  flex-direction: column;
  align-items: center;
  gap: 1rem;
}

.placeholder-content svg {
  width: 64px;
  height: 64px;
  fill: #8a8d91;
}

.placeholder-text {
  color: #8a8d91;
  font-size: 1.1rem;
  font-weight: 500;
}

.pin-icon {
  visibility: hidden;
  position: absolute;
  top: 50%;
  left: 50%;
  transform: translate(-50%, -50%);
  font-size: 2em;
  opacity: 0.6;
  background-color: black;
  border-radius: 50%;
  padding: 10px;
  text-align: center;
  line-height: 1;
  cursor: pointer;
  z-index: 2;
}

.grid-item:hover .pin-icon {
  visibility: visible;
}

.audio-indicator {
  position: absolute;
  top: 8px;
  right: 8px;
  background-color: rgba(0, 0, 0, 0.6);
  border-radius: 50%;
  padding: 6px;
  display: flex;
  align-items: center;
  justify-content: center;
  z-index: 2;
}

.crop-icon {
  visibility: hidden;
  position: absolute;
  top: 50%;
  left: 50%;
  transform: translate(-50%, -50%);
  font-size: 2em;
  opacity: 0.6;
  background-color: black;
  border-radius: 50%;
  padding: 10px;
  text-align: center;
  line-height: 1;
  cursor: pointer;
  z-index: 2;
}

.grid-item:hover .crop-icon {
  visibility: visible;
}

/* No additional local positioning; unified in global.css to match mic size */

.audio-indicator svg {
  width: 20px;
  height: 20px;
  stroke: white;
}

/* Diagnostics styling */
.diagnostics-container {
  position: fixed;
  bottom: 10px;
  right: 10px;
  background-color: rgba(0, 0, 0, 0.7);
  color: #00ff00;
  padding: 10px;
  border-radius: 5px;
  font-family: monospace;
  max-width: 300px;
  max-height: 200px;
  overflow: auto;
  z-index: 1000;
}

.diagnostics-data {
  margin: 0;
  font-size: 12px;
  white-space: pre-wrap;
}

/* Diagnostics Sidebar */
#diagnostics-sidebar {
  position: fixed;
  right: -650px;
  top: 0;
  height: 100%;
  width: 650px;
  background-color: #242526;
  color: white;
  transition: right 0.3s ease;
  z-index: 20;
  overflow-y: auto;
  box-shadow: -2px 0 10px rgba(0, 0, 0, 0.3);
}

#diagnostics-sidebar.visible {
  right: 0;
  visibility: visible;
}

/* Diagnostics specific styles */
#diagnostics-sidebar .diagnostics-data {
  padding: 10px;
}

#diagnostics-sidebar .diagnostics-section {
  margin-bottom: 20px;
}

#diagnostics-sidebar .diagnostics-section h3 {
  color: #fff;
  font-size: 16px;
  margin-bottom: 10px;
  padding-bottom: 5px;
  border-bottom: 1px solid rgba(255, 255, 255, 0.1);
}

#diagnostics-sidebar .diagnostics-data pre {
  font-family: monospace;
  font-size: 14px;
  white-space: pre-wrap;
  color: #00ff00;
  background-color: rgba(0, 0, 0, 0.3);
  padding: 10px;
  border-radius: 5px;
  max-height: 40vh;
  overflow-y: auto;
  margin: 0;
}

#diagnostics-sidebar .diagnostics-empty {
  display: flex;
  justify-content: center;
  align-items: center;
  height: 100px;
  color: #999;
  font-style: italic;
}

/* Sidebar Header */
#diagnostics-sidebar .sidebar-header {
  display: flex;
  justify-content: space-between;
  align-items: center;
  padding: 15px;
  background-color: #18191a;
  border-bottom: 1px solid rgba(255, 255, 255, 0.1);
}

#diagnostics-sidebar .sidebar-header h2 {
  margin: 0;
  font-size: 18px;
  color: #fff;
}

#diagnostics-sidebar .close-button {
  background: none;
  border: none;
  color: #fff;
  font-size: 24px;
  cursor: pointer;
  padding: 0 5px;
}

#diagnostics-sidebar .close-button:hover {
  color: #ff4444;
}

#diagnostics-sidebar .sidebar-content {
  padding: 15px;
}

.diagnostics-sidebar {
  position: fixed;
  right: 0;
  top: 0;
  width: 650px;
  height: 100vh;
  background-color: rgba(0, 0, 0, 0.9);
  color: white;
  padding: 20px;
  box-shadow: -2px 0 5px rgba(0, 0, 0, 0.3);
  z-index: 1000;
  transition: transform 0.3s ease-in-out;
  overflow-y: auto;
}

.diagnostics-header {
  display: flex;
  justify-content: space-between;
  align-items: center;
  margin-bottom: 20px;
  border-bottom: 1px solid rgba(255, 255, 255, 0.2);
  padding-bottom: 10px;
}

.diagnostics-header h2 {
  margin: 0;
  font-size: 1.5em;
}

.close-button {
  background: none;
  border: none;
  color: white;
  font-size: 24px;
  cursor: pointer;
  padding: 0;
  margin: 0;
}

.close-button:hover {
  color: #ff4444;
}

.diagnostics-data {
  max-height: 80vh;
  overflow-y: auto;
}

.diagnostics-section {
  margin-bottom: 20px;
  padding: 10px;
  background-color: rgba(255, 255, 255, 0.1);
  border-radius: 5px;
}

.diagnostics-section h3 {
  margin: 0 0 10px 0;
  font-size: 1.2em;
  color: #4caf50;
  border-bottom: 1px solid #4caf50;
  padding-bottom: 5px;
}

.diagnostics-text {
  font-family: monospace;
  white-space: pre-wrap;
  margin: 0;
  padding: 10px;
  background-color: rgba(0, 0, 0, 0.3);
  border-radius: 3px;
  font-size: 0.9em;
}

.diagnostics-section p {
  color: #888;
  font-style: italic;
  margin: 10px 0;
  text-align: center;
}

/* NetEQ Chart Styles */
.neteq-chart {
  display: flex;
  flex-direction: column;
  align-items: center;
  margin: 5px;
}

.neteq-chart .chart-title {
  font-size: 10px;
  color: #ccc;
  margin-bottom: 5px;
  text-align: center;
  font-weight: 500;
}

.neteq-chart svg {
  border: 1px solid #444;
  border-radius: 4px;
  background-color: #1a1a1a;
}

/* NetEQ Dashboard Styles */
.neteq-advanced-chart {
  margin: 10px 0;
  text-align: center;
  background: #242526;
  border-radius: 8px;
  padding: 15px;
  box-shadow: 0 2px 4px rgba(0, 0, 0, 0.1);
}

.neteq-advanced-chart .chart-title {
  font-size: 14px;
  font-weight: bold;
  margin-bottom: 10px;
  color: #e4e6eb;
}

.neteq-advanced-chart .no-data {
  color: #888;
  font-style: italic;
  padding: 20px;
}

.neteq-advanced-chart svg {
  background: #1c1e21;
  border: 1px solid #3a3b3c;
  border-radius: 4px;
  width: 100%;
  height: auto;
  max-width: 280px;
  min-height: 220px;
  display: block;
  margin: 0 auto;
}

.neteq-status {
  background: #242526;
  padding: 15px;
  border-radius: 8px;
  margin-bottom: 20px;
  box-shadow: 0 2px 4px rgba(0, 0, 0, 0.1);
}

.status-grid {
  display: grid;
  grid-template-columns: repeat(auto-fit, minmax(120px, 1fr));
  gap: 10px;
}

.status-item {
  text-align: center;
  padding: 10px;
  background: #3a3b3c;
  border-radius: 4px;
}

.status-value {
  font-size: 18px;
  font-weight: bold;
  color: #e4e6eb;
  margin-bottom: 5px;
}

.status-value.warning {
  color: #e74c3c;
}

.status-value.good {
  color: #27ae60;
}

.status-label {
  font-size: 11px;
  color: #b0b3b8;
  text-transform: uppercase;
  letter-spacing: 0.5px;
}

.diagnostics-charts {
  margin: 20px 0;
}

.charts-grid {
  display: grid;
  grid-template-columns: 1fr 1fr;
  gap: 20px;
  margin-bottom: 20px;
  padding: 0 10px;
}

.chart-container {
  background: #242526;
  border-radius: 8px;
  overflow: hidden;
  box-shadow: 0 2px 4px rgba(0, 0, 0, 0.1);
  min-height: 300px;
  padding: 10px;
}

/* Peer Selection Styles */
.peer-selector {
  width: 100%;
  padding: 8px 12px;
  background: #3a3b3c;
  border: 1px solid #5a5b5c;
  border-radius: 4px;
  color: #e4e6eb;
  font-size: 14px;
  margin: 8px 0;
}

.peer-selector:focus {
  outline: none;
  border-color: #4caf50;
  box-shadow: 0 0 0 2px rgba(76, 175, 80, 0.2);
}

.peer-info {
  font-size: 12px;
  color: #b0b3b8;
  margin: 5px 0 0 0;
  font-style: italic;
}

/* Per-Peer Summary Styles */
.peer-summary {
  display: flex;
  flex-direction: column;
  gap: 8px;
  margin-top: 10px;
}

.peer-summary-item {
  display: flex;
  justify-content: space-between;
  align-items: center;
  padding: 8px 12px;
  background: #3a3b3c;
  border-radius: 4px;
  border-left: 3px solid #4caf50;
}

.peer-summary-item strong {
  color: #e4e6eb;
  font-size: 13px;
}

.peer-summary-item span {
  color: #b0b3b8;
  font-size: 11px;
  font-family: "Monaco", "Menlo", "Ubuntu Mono", monospace;
}

/* Mobile responsive adjustments for diagnostics */
@media (max-width: 600px) {
  .charts-grid {
    grid-template-columns: 1fr;
    gap: 10px;
  }

  .status-grid {
    grid-template-columns: repeat(auto-fit, minmax(80px, 1fr));
    gap: 5px;
  }

  .status-item {
    padding: 8px;
  }

  .status-value {
    font-size: 14px;
  }

  .status-label {
    font-size: 9px;
  }

  .neteq-advanced-chart {
    padding: 10px;
  }

  .peer-summary-item {
    flex-direction: column;
    gap: 4px;
    text-align: center;
  }

  .peer-summary-item span {
    font-size: 10px;
  }
}

.grid-item-pinned {
  position: fixed;
  top: 0;
  left: 0;
  width: 100%;
  height: 100%;
  z-index: 10;
  background-color: #111;
  display: flex;
  align-items: center;
  justify-content: center;
}

.grid-item-pinned .canvas-container {
  width: min(100%, calc(100vh * 16 / 9));
  height: min(100%, calc(100vw * 9 / 16));
}

.pin-icon {
  visibility: hidden;
  position: absolute;
  top: 50%;
  left: 50%;
  transform: translate(-50%, -50%);
  font-size: 2em;
  opacity: 0.6;
  background-color: black;
  border-radius: 50%;
  padding: 10px;
  text-align: center;
  line-height: 1;
  cursor: pointer;
  z-index: 2;
}

.grid-item:hover .pin-icon {
  visibility: visible;
}

/* Style for the simulation info message */
.simulation-info-message {
  color: #ffcc00; /* A warning-like yellow color */
  text-align: center;
  margin-top: 10px;
  font-size: 0.9em;
}

/* Device Settings Menu Button */
.device-settings-menu-button {
  visibility: hidden;
  position: absolute;
  bottom: 16px;
  left: 16px;
  width: 40px;
  height: 40px;
  background-color: rgba(0, 0, 0, 0.7);
  border: none;
  border-radius: 50%;
  color: white;
  cursor: pointer;
  display: flex;
  align-items: center;
  justify-content: center;
  z-index: 15;
  transition: background-color 0.3s ease;
}

.device-settings-menu-button:hover {
  background-color: rgba(0, 0, 0, 0.9);
}

.device-settings-menu-button svg {
  width: 20px;
  height: 20px;
}

/* Device Settings Modal */
.device-settings-modal-overlay {
  position: fixed;
  top: 0;
  left: 0;
  width: 100%;
  height: 100%;
  background-color: rgba(0, 0, 0, 0.8);
  z-index: 2000;
  display: flex;
  align-items: center;
  justify-content: center;
}

.device-settings-modal {
  background-color: #242526;
  border-radius: 12px;
  padding: 0;
  max-width: 90%;
  max-height: 80%;
  overflow: hidden;
  box-shadow: 0 10px 30px rgba(0, 0, 0, 0.5);
}

.device-settings-header {
  display: flex;
  justify-content: space-between;
  align-items: center;
  padding: 20px;
  background-color: #18191a;
  border-bottom: 1px solid #3a3b3c;
}

.device-settings-header h2 {
  margin: 0;
  font-size: 18px;
  color: white;
}

.device-settings-content {
  padding: 20px;
  max-height: 60vh;
  overflow-y: auto;
}

.device-setting-group {
  margin-bottom: 20px;
}

.device-setting-group label {
  display: block;
  color: #e0e0e0;
  font-size: 14px;
  margin-bottom: 8px;
  font-weight: 500;
}

.device-selector-modal {
  width: 100%;
  padding: 12px;
  border-radius: 6px;
  border: 1px solid #555;
  background-color: white;
  color: black;
  font-size: 14px;
}

.ios-speaker-note {
  color: #888;
  font-style: italic;
  font-size: 12px;
  margin: 0;
  padding: 8px;
  background-color: rgba(255, 255, 255, 0.1);
  border-radius: 4px;
}

/* Desktop Device Selector */
.desktop-device-selector {
  display: block;
}

<<<<<<< HEAD
/* Top right controls for the timer duration */
.top-right-controls {
  position: fixed;
  top: 20px;
  right: 20px;
=======
/* Bottom left timer display */
.bottom-left-timer {
  position: fixed;
  bottom: 100px;
  left: 20px;
>>>>>>> 087cebf5
  display: flex;
  align-items: center;
  gap: 10px;
  z-index: 10;
<<<<<<< HEAD
}

.call-timer {
  background-color: rgba(0, 0, 0, 0.5);
  color: white;
  font-family: monospace;
  font-size: 16px;
  padding: 6px 12px;
  border-radius: 16px;
  font-weight: 500;
  backdrop-filter: blur(4px);
  user-select: none;
  min-width: 60px;
  text-align: center;
=======
  pointer-events: none;
}

/* Adjust for mobile - position above the control bar */
@media (max-width: 600px) {
  .bottom-left-timer {
    bottom: 90px;
    left: 10px;
  }
>>>>>>> 087cebf5
}

.control-button {
  width: 40px;
  height: 40px;
  border-radius: 50%;
  background-color: rgba(0, 0, 0, 0.5);
  border: none;
  color: white;
  display: flex;
  align-items: center;
  justify-content: center;
  cursor: pointer;
  transition: all 0.2s ease;
}

.control-button:hover {
  background-color: rgba(0, 0, 0, 0.7);
  transform: scale(1.05);
}

<<<<<<< HEAD
/* Responsive adjustments for the timer */
@media (max-width: 600px) {
  .call-timer {
    font-size: 14px;
    padding: 4px 10px;
    min-width: 50px;
  }
}

=======
>>>>>>> 087cebf5
.header-actions {
  display: flex;
  align-items: center;
  justify-items: center;
  gap: 1.5rem;
  position: relative;
}

.menu-button {
  background: rgba(255, 255, 255, 0.1);
  border: none;
  border-radius: 8px;
  width: 32px;
  height: 32px;
  display: flex;
  align-items: center;
  justify-content: center;
  cursor: pointer;
  transition: all 0.2s ease;
  color: #ffffff;
}

.menu-button:hover {
  background: rgba(255, 255, 255, 0.2);
  transform: scale(1.05);
}

.menu-button:active {
  transform: scale(0.95);
}

.context-menu {
  position: absolute;
  top: calc(100% + 0.5rem);
  right: 0;
  background: rgba(30, 30, 30, 0.98);
  backdrop-filter: blur(20px);
  -webkit-backdrop-filter: blur(20px);
  border: 1px solid rgba(255, 255, 255, 0.15);
  border-radius: 12px;
  box-shadow: 0 10px 40px rgba(0, 0, 0, 0.5),
    0 0 0 1px rgba(255, 255, 255, 0.05);
  min-width: 220px;
  z-index: 1000;
  overflow: hidden;
  animation: slideDown 0.2s cubic-bezier(0.16, 1, 0.3, 1);
}

@keyframes slideDown {
  from {
    opacity: 0;
    transform: translateY(-10px) scale(0.95);
  }
  to {
    opacity: 1;
    transform: translateY(0) scale(1);
  }
}

/* Context menu items */
.context-menu-item {
  width: 100%;
  padding: 0.75rem 1rem;
  background: transparent;
  border: none;
  color: #ffffff;
  font-size: 0.875rem;
  text-align: left;
  cursor: pointer;
  display: flex;
  align-items: center;
  gap: 0.75rem;
  transition: all 0.15s ease;
  border-bottom: 1px solid rgba(255, 255, 255, 0.05);
}

.context-menu-item:last-child {
  border-bottom: none;
}

.context-menu-item:hover {
  background: rgba(50, 190, 254, 0.1);
  color: #32beef;
}

.context-menu-item:active {
  background: rgba(50, 190, 254, 0.2);
}

.context-menu-item svg {
  flex-shrink: 0;
}

.close-button {
  background: rgba(255, 255, 255, 0.1);
  border: none;
  border-radius: 8px;
  width: 32px;
  height: 32px;
  display: flex;
  align-items: center;
  justify-content: center;
  cursor: pointer;
  transition: all 0.2s ease;
  color: #ffffff;
  font-size: 1.5rem;
}

.close-button:hover {
  background: rgba(255, 68, 68, 0.2);
  color: #ef4444;
}

<<<<<<< HEAD
/* Meeting Info Panel */
.meeting-info-panel {
  border-bottom: 2px solid rgba(255, 255, 255, 0.1);
  background: rgba(20, 20, 20, 0.5);
}

.meeting-info-content {
  padding: 1.5rem;
}

.info-section {
  display: flex;
  flex-direction: column;
  gap: 1rem;
}

.info-item {
  display: flex;
  align-items: flex-start;
  gap: 1rem;
  padding: 1rem;
  cursor: pointer;
  background: rgba(255, 255, 255, 0.05);
  border-radius: 12px;
  border: 1px solid rgba(255, 255, 255, 0.1);
  transition: all 0.2s ease;
}

.info-item:hover {
  background: rgba(255, 255, 255, 0.08);
  border-color: rgba(255, 255, 255, 0.15);
  transform: translateX(4px);
}

.info-icon {
  display: flex;
  align-items: center;
  justify-content: center;
  width: 40px;
  height: 40px;
  background: rgba(50, 190, 254, 0.1);
  border-radius: 10px;
  flex-shrink: 0;
}

.info-icon svg {
  stroke: #32beef;
}

.info-details {
  flex: 1;
  display: flex;
  flex-direction: column;
  gap: 0.25rem;
}

.info-label {
  font-size: 0.875rem;
  color: rgba(255, 255, 255, 0.6);
  font-weight: 500;
  text-transform: uppercase;
  letter-spacing: 0.5px;
}

.info-value {
  font-size: 1rem;
  color: #ffffff;
  font-weight: 600;
  display: flex;
  align-items: center;
  gap: 0.5rem;
}

.live-badge {
  display: inline-flex;
  align-items: center;
  gap: 0.25rem;
  padding: 0.25rem 0.5rem;
  background: rgba(239, 68, 68, 0.2);
  color: #ef4444;
  font-size: 0.75rem;
  font-weight: 700;
  border-radius: 6px;
  animation: pulse 2s ease-in-out infinite;
}

.live-badge::before {
  content: "";
=======
/* Meeting Info Panel - Compact */
.meeting-info-compact {
  padding: 0.75rem 1rem;
  border-bottom: 1px solid rgba(255, 255, 255, 0.1);
  font-size: 0.8125rem;
}

.info-row {
  display: flex;
  justify-content: space-between;
  align-items: center;
  padding: 0.25rem 0;
}

.info-label {
  color: rgba(255, 255, 255, 0.5);
}

.info-value {
  color: #fff;
  font-weight: 500;
  display: flex;
  align-items: center;
  gap: 0.375rem;
}

.live-dot {
>>>>>>> 087cebf5
  width: 6px;
  height: 6px;
  background: #ef4444;
  border-radius: 50%;
  animation: blink 1.5s ease-in-out infinite;
}

.status-active {
<<<<<<< HEAD
  color: #4ade80 !important;
}

.status-ended {
  color: #ef4444 !important;
}

@keyframes pulse {
  0%,
  100% {
    opacity: 1;
  }
  50% {
    opacity: 0.7;
  }
}

@keyframes blink {
  0%,
  100% {
    opacity: 1;
  }
  50% {
    opacity: 0.3;
  }
=======
  color: #4ade80;
}

.status-ended {
  color: #ef4444;
}

@keyframes blink {
  0%, 100% { opacity: 1; }
  50% { opacity: 0.3; }
>>>>>>> 087cebf5
}

/* Mobile elements are shown by default, hidden on desktop */
@media (min-width: 600px) {
  .mobile-only-grid-toggle {
    display: none !important;
  }

  .mobile-only-device-settings {
    display: none !important;
  }
}

/* Mobile Device Selector Hiding */
@media (max-width: 600px) {
  .desktop-device-selector {
    display: none !important;
  }

  .device-settings-menu-button {
    bottom: 8px;
    left: 8px;
    width: 36px;
    height: 36px;
  }

  .device-settings-menu-button svg {
    width: 18px;
    height: 18px;
  }

  /* Mobile Device Settings Modal - Full Screen */
  .device-settings-modal-overlay {
    visibility: visible !important;
    position: fixed !important;
    left: 0 !important;
    top: 0 !important;
    width: 100% !important;
    height: 100% !important;
    background-color: #242526 !important;
    color: white !important;
    transition: transform 0.3s ease !important;
    z-index: 1000 !important;
    overflow-y: auto !important;
    transform: translateX(100%) !important;
    box-shadow: none !important;
    border-radius: 0 !important;
  }

  .device-settings-modal-overlay.visible {
    transform: translateX(0) !important;
    visibility: visible !important;
  }

  .device-settings-modal {
    position: fixed !important;
    left: 0 !important;
    top: 0 !important;
    width: 100% !important;
    height: 100% !important;
    max-width: none !important;
    max-height: none !important;
    border-radius: 0 !important;
    box-shadow: none !important;
  }

  .device-settings-header {
    padding: 20px !important;
    background-color: #18191a !important;
    border-bottom: 2px solid #3a3b3c !important;
  }

  .device-settings-header h2 {
    font-size: 20px !important;
    font-weight: 600 !important;
  }

  .device-settings-content {
    padding: 20px !important;
    max-height: none !important;
  }

  .device-setting-group {
    margin-bottom: 25px !important;
    padding: 15px !important;
    background-color: rgba(255, 255, 255, 0.05) !important;
    border-radius: 8px !important;
  }

  .device-selector-modal {
    font-size: 16px !important;
    padding: 15px !important;
  }
}

/* Connection LED Indicator */
.connection-led {
  position: absolute;
  top: 8px;
  right: 8px;
  width: 12px;
  height: 12px;
  border-radius: 50%;
  border: 2px solid rgba(255, 255, 255, 0.3);
  z-index: 5;
  transition: all 0.3s ease;
  box-shadow: 0 2px 4px rgba(0, 0, 0, 0.3);
}

.connection-led.connected {
  background-color: #4caf50;
  box-shadow: 0 0 8px rgba(76, 175, 80, 0.6);
}

.connection-led.connecting {
  background-color: #ff9800;
  animation: pulse 1.5s ease-in-out infinite;
}

@keyframes pulse {
  0% {
    opacity: 1;
    transform: scale(1);
  }
  50% {
    opacity: 0.7;
    transform: scale(1.1);
  }
  100% {
    opacity: 1;
    transform: scale(1);
  }
}

/* Mobile adjustments for LED */
@media (max-width: 600px) {
  .connection-led {
    width: 10px;
    height: 10px;
    top: 6px;
    right: 6px;
  }
}<|MERGE_RESOLUTION|>--- conflicted
+++ resolved
@@ -202,11 +202,7 @@
 /* 1 peer: Full width/height for the single peer */
 #grid-container[data-peers="1"] {
   grid-template-columns: 1fr;
-<<<<<<< HEAD
-  grid-auto-rows: meinmax(
-=======
   grid-auto-rows: minmax(
->>>>>>> 087cebf5
     150px,
     calc(100vh - 32px - 80px)
   ); /* 100vh minus padding and approx host video height */
@@ -1355,39 +1351,15 @@
   display: block;
 }
 
-<<<<<<< HEAD
-/* Top right controls for the timer duration */
-.top-right-controls {
-  position: fixed;
-  top: 20px;
-  right: 20px;
-=======
 /* Bottom left timer display */
 .bottom-left-timer {
   position: fixed;
   bottom: 100px;
   left: 20px;
->>>>>>> 087cebf5
   display: flex;
   align-items: center;
   gap: 10px;
   z-index: 10;
-<<<<<<< HEAD
-}
-
-.call-timer {
-  background-color: rgba(0, 0, 0, 0.5);
-  color: white;
-  font-family: monospace;
-  font-size: 16px;
-  padding: 6px 12px;
-  border-radius: 16px;
-  font-weight: 500;
-  backdrop-filter: blur(4px);
-  user-select: none;
-  min-width: 60px;
-  text-align: center;
-=======
   pointer-events: none;
 }
 
@@ -1397,7 +1369,6 @@
     bottom: 90px;
     left: 10px;
   }
->>>>>>> 087cebf5
 }
 
 .control-button {
@@ -1419,18 +1390,6 @@
   transform: scale(1.05);
 }
 
-<<<<<<< HEAD
-/* Responsive adjustments for the timer */
-@media (max-width: 600px) {
-  .call-timer {
-    font-size: 14px;
-    padding: 4px 10px;
-    min-width: 50px;
-  }
-}
-
-=======
->>>>>>> 087cebf5
 .header-actions {
   display: flex;
   align-items: center;
@@ -1544,96 +1503,6 @@
   color: #ef4444;
 }
 
-<<<<<<< HEAD
-/* Meeting Info Panel */
-.meeting-info-panel {
-  border-bottom: 2px solid rgba(255, 255, 255, 0.1);
-  background: rgba(20, 20, 20, 0.5);
-}
-
-.meeting-info-content {
-  padding: 1.5rem;
-}
-
-.info-section {
-  display: flex;
-  flex-direction: column;
-  gap: 1rem;
-}
-
-.info-item {
-  display: flex;
-  align-items: flex-start;
-  gap: 1rem;
-  padding: 1rem;
-  cursor: pointer;
-  background: rgba(255, 255, 255, 0.05);
-  border-radius: 12px;
-  border: 1px solid rgba(255, 255, 255, 0.1);
-  transition: all 0.2s ease;
-}
-
-.info-item:hover {
-  background: rgba(255, 255, 255, 0.08);
-  border-color: rgba(255, 255, 255, 0.15);
-  transform: translateX(4px);
-}
-
-.info-icon {
-  display: flex;
-  align-items: center;
-  justify-content: center;
-  width: 40px;
-  height: 40px;
-  background: rgba(50, 190, 254, 0.1);
-  border-radius: 10px;
-  flex-shrink: 0;
-}
-
-.info-icon svg {
-  stroke: #32beef;
-}
-
-.info-details {
-  flex: 1;
-  display: flex;
-  flex-direction: column;
-  gap: 0.25rem;
-}
-
-.info-label {
-  font-size: 0.875rem;
-  color: rgba(255, 255, 255, 0.6);
-  font-weight: 500;
-  text-transform: uppercase;
-  letter-spacing: 0.5px;
-}
-
-.info-value {
-  font-size: 1rem;
-  color: #ffffff;
-  font-weight: 600;
-  display: flex;
-  align-items: center;
-  gap: 0.5rem;
-}
-
-.live-badge {
-  display: inline-flex;
-  align-items: center;
-  gap: 0.25rem;
-  padding: 0.25rem 0.5rem;
-  background: rgba(239, 68, 68, 0.2);
-  color: #ef4444;
-  font-size: 0.75rem;
-  font-weight: 700;
-  border-radius: 6px;
-  animation: pulse 2s ease-in-out infinite;
-}
-
-.live-badge::before {
-  content: "";
-=======
 /* Meeting Info Panel - Compact */
 .meeting-info-compact {
   padding: 0.75rem 1rem;
@@ -1661,7 +1530,6 @@
 }
 
 .live-dot {
->>>>>>> 087cebf5
   width: 6px;
   height: 6px;
   background: #ef4444;
@@ -1670,33 +1538,6 @@
 }
 
 .status-active {
-<<<<<<< HEAD
-  color: #4ade80 !important;
-}
-
-.status-ended {
-  color: #ef4444 !important;
-}
-
-@keyframes pulse {
-  0%,
-  100% {
-    opacity: 1;
-  }
-  50% {
-    opacity: 0.7;
-  }
-}
-
-@keyframes blink {
-  0%,
-  100% {
-    opacity: 1;
-  }
-  50% {
-    opacity: 0.3;
-  }
-=======
   color: #4ade80;
 }
 
@@ -1707,7 +1548,6 @@
 @keyframes blink {
   0%, 100% { opacity: 1; }
   50% { opacity: 0.3; }
->>>>>>> 087cebf5
 }
 
 /* Mobile elements are shown by default, hidden on desktop */
